"""
Enhanced LangGraph Agent with Smart Tool Selection

This module extends the base LangGraph agent with smart tool selection capabilities,
implementing the hybrid approach for optimal tool execution.
"""

import logging
import time
from typing import Dict, Any, List, Optional
from datetime import datetime

from .agents import LangGraphAgent
from .smart_tool_selector import SmartToolSelector
from .state import MarketingResearchState
<<<<<<< HEAD
from ..tools.langgraph_tools import get_tools
=======
from ..tools.langgraph_tools import (
    calculate_roi,
    analyze_kpis,
    forecast_sales,
    plan_budget,
    analyze_brand_performance,
    calculate_market_share,
    time_series_analysis,
    cross_sectional_analysis,
    beverage_market_analysis,
    profitability_analysis,
)
>>>>>>> 3dcb3b90
# Temporarily disable context_aware_tools due to circular import
# from ..tools.context_aware_tools import get_context_aware_tools

logger = logging.getLogger(__name__)


class EnhancedLangGraphAgent(LangGraphAgent):
    """
    Enhanced LangGraph agent with smart tool selection capabilities.
    
    This agent extends the base LangGraphAgent with:
    - Query-aware tool selection
    - Tiered tool execution strategy
    - Dynamic tool filtering
    - Performance tracking
    """
    
    def __init__(self, role: str, goal: str, backstory: str, tools: List[str], llm_config: str = "openai/gpt-4o-mini"):
        """Initialize the enhanced agent with smart tool selection."""
        super().__init__(role, goal, backstory, tools, llm_config)
        
        # Initialize smart tool selector
        self.tool_selector = SmartToolSelector()
        
        # Initialize available tools - CRITICAL FIX for tool retrieval
        self.available_tools = {}
        self._initialize_available_tools()
        
        # Performance tracking
        self.execution_history = []
        self.tool_performance = {}
        
        logger.info(f"Enhanced agent {role} initialized with {len(tools)} tools and {len(self.available_tools)} available tools")
    
    def _initialize_available_tools(self):
        """Initialize all available tools for fallback access."""
        try:
            self.available_tools = {
                "calculate_roi": calculate_roi,
                "analyze_kpis": analyze_kpis,
                "forecast_sales": forecast_sales,
                "plan_budget": plan_budget,
                "analyze_brand_performance": analyze_brand_performance,
                "calculate_market_share": calculate_market_share,
                "time_series_analysis": time_series_analysis,
                "cross_sectional_analysis": cross_sectional_analysis,
                "beverage_market_analysis": beverage_market_analysis,
                "profitability_analysis": profitability_analysis,
            }
            logger.info(f"Initialized {len(self.available_tools)} available tools for enhanced agent")
        except Exception as e:
            logger.error(f"Failed to initialize available tools: {e}")
            self.available_tools = {}
    
    def execute_task_with_smart_tools(self, state: MarketingResearchState, task_description: str) -> Dict[str, Any]:
        """
        Execute the agent's task with smart tool selection.
        
        This method implements the hybrid approach:
        1. Analyze query to determine tool requirements
        2. Select tools using tiered strategy
        3. Execute tools in optimal order
        4. Track performance for future optimization
        """
        
        if not self.llm:
            raise Exception(f"No LLM available for agent {self.role}")
        
        start_time = time.time()
        
        # Get context for this agent
        context = self._get_enhanced_context(state)
        
        # Analyze query and select tools
        tool_selection = self._smart_tool_selection(task_description, context)
        
        # Execute selected tools
        tool_results = self._execute_selected_tools(tool_selection, context)
        
        # Create enhanced system message with smart tool context
        system_message = self._create_enhanced_system_message(context, tool_results)
        
        # Create enhanced task description with tool results
        enhanced_task = self._create_enhanced_task_with_smart_tools(task_description, tool_results, tool_selection)
        
        try:
            # Execute the LLM call with enhanced context
            from langchain.schema import HumanMessage
            human_message = HumanMessage(content=enhanced_task)
            response = self.llm.invoke([system_message, human_message])
            
            # Process the response and extract structured data
            result = {
                'agent_role': self.role,
                'task_description': task_description,
                'analysis': response.content,
                'timestamp': datetime.now().isoformat(),
                'context_used': list(context.keys()),
                'tools_available': self.tools,
                'tool_selection': tool_selection,
                'tool_results': tool_results,
                'execution_time': time.time() - start_time
            }
            
            # Extract structured insights from the analysis
            structured_insights = self._extract_structured_insights(response.content, context)
            result.update(structured_insights)
            
            # Track performance
            self._track_execution_performance(tool_selection, tool_results, result, start_time)
            
            return result
            
        except Exception as e:
            logger.error(f"Error executing enhanced task for {self.role}: {e}")
            raise
    
    def _get_enhanced_context(self, state: MarketingResearchState) -> Dict[str, Any]:
        """Get enhanced context with additional metadata for smart tool selection."""
        
        # Get base context
        from .state import get_agent_context
        context = get_agent_context(state, self.role)
        
        # Add enhanced context information
        context.update({
            'agent_role': self.role,
            'available_tools': self.tools,
            'execution_timestamp': datetime.now().isoformat(),
            'workflow_id': state.get('workflow_id', 'unknown'),
            'optimization_level': state.get('optimization_level', 'none')
        })
        
        return context
    
    def _smart_tool_selection(self, task_description: str, context: Dict[str, Any]) -> Dict[str, List[str]]:
        """
        Perform smart tool selection using the tiered approach with fallback.
        
        Returns:
            Dict with 'essential', 'contextual', 'supplementary' tool lists
        """
        
        try:
            # Use smart tool selector to determine optimal tools
            tool_selection = self.tool_selector.select_tools_for_execution(
                agent_role=self.role,
                query_text=task_description,
                available_tools=self.tools,
                context=context,
                max_tools=4  # Limit for performance
            )
            
            logger.info(f"Smart tool selection for {self.role}:")
            logger.info(f"  Essential: {tool_selection['essential']}")
            logger.info(f"  Contextual: {tool_selection['contextual']}")
            logger.info(f"  Supplementary: {tool_selection['supplementary']}")
            
            return tool_selection
            
        except Exception as e:
            logger.warning(f"Smart tool selector failed for {self.role}: {e}")
            logger.info("Falling back to default tool selection based on agent role")
            
            # FALLBACK: Use role-based tool selection
            return self._fallback_tool_selection(task_description, context)
    
    def _fallback_tool_selection(self, task_description: str, context: Dict[str, Any]) -> Dict[str, List[str]]:
        """
        Fallback tool selection based on agent role when smart selector fails.
        """
        # Role-based tool mapping
        role_tools = {
            'Market Research Analyst': ['web_search_tool', 'data_analysis_tool', 'market_data_processor'],
            'Data Analyst': ['data_analysis_tool', 'statistical_analysis_tool', 'visualization_tool'],
            'Brand Performance Analyst': ['brand_analysis_tool', 'competitive_analysis_tool', 'performance_metrics_tool'],
            'Sales Forecast Analyst': ['forecasting_tool', 'trend_analysis_tool', 'sales_data_processor'],
            'ROI Analysis Expert': ['roi_calculator', 'financial_analysis_tool', 'cost_benefit_analyzer']
        }
        
        # Get tools for this agent's role
        essential_tools = role_tools.get(self.role, ['web_search_tool', 'data_analysis_tool'])
        
        # Ensure tools exist in available tools
        available_essential = [tool for tool in essential_tools if tool in self.available_tools]
        
        if not available_essential:
            # Last resort: use any available tools
            available_essential = list(self.available_tools.keys())[:2]
        
        logger.info(f"Fallback tool selection for {self.role}: {available_essential}")
        
        return {
            'essential': available_essential,
            'contextual': [],
            'supplementary': []
        }
    
    def _execute_selected_tools(self, tool_selection: Dict[str, List[str]], context: Dict[str, Any]) -> Dict[str, Any]:
        """
        Execute selected tools in optimal order using tiered strategy.
        """
        
        tool_results = {}
        execution_order = []
        
        # Phase 1: Execute essential tools
        essential_tools = tool_selection.get('essential', [])
        if essential_tools:
            essential_order = self.tool_selector.get_execution_order(essential_tools)
            execution_order.extend(essential_order)
            
            for tool_name in essential_order:
                result = self._execute_single_tool(tool_name, context)
                if result:
                    tool_results[tool_name] = result
        
        # Phase 2: Execute contextual tools
        contextual_tools = tool_selection.get('contextual', [])
        if contextual_tools:
            contextual_order = self.tool_selector.get_execution_order(contextual_tools)
            execution_order.extend(contextual_order)
            
            for tool_name in contextual_order:
                result = self._execute_single_tool(tool_name, context)
                if result:
                    tool_results[tool_name] = result
        
        # Phase 3: Execute supplementary tools (if needed)
        supplementary_tools = tool_selection.get('supplementary', [])
        if supplementary_tools:
            # Check if supplementary tools are needed
            should_execute_supplementary = self.tool_selector.should_execute_supplementary_tools(
                essential_results={k: v for k, v in tool_results.items() if k in essential_tools},
                contextual_results={k: v for k, v in tool_results.items() if k in contextual_tools},
                query_analysis=context.get('analysis_focus', ''),
                context=context
            )
            
            if should_execute_supplementary:
                supplementary_order = self.tool_selector.get_execution_order(supplementary_tools)
                execution_order.extend(supplementary_order)
                
                for tool_name in supplementary_order:
                    result = self._execute_single_tool(tool_name, context)
                    if result:
                        tool_results[tool_name] = result
                        
                logger.info(f"Executed supplementary tools: {supplementary_order}")
            else:
                logger.info("Supplementary tools not needed based on initial results")
        
        # Add execution metadata
        tool_results['_execution_metadata'] = {
            'execution_order': execution_order,
            'total_tools_executed': len([t for t in tool_results.keys() if not t.startswith('_')]),
            'essential_count': len([t for t in essential_tools if t in tool_results]),
            'contextual_count': len([t for t in contextual_tools if t in tool_results]),
            'supplementary_count': len([t for t in supplementary_tools if t in tool_results]),
            'execution_timestamp': datetime.now().isoformat()
        }
        
        return tool_results
    
    def _execute_single_tool(self, tool_name: str, context: Dict[str, Any]) -> Optional[Any]:
        """
        Execute a single tool with error handling and performance tracking.
        """
        
        start_time = time.time()
        success = False
        result = None
        
        try:
            # Get tool parameters based on context and tool type
            tool_params = self._get_tool_parameters(tool_name, context)
            
            # Execute the tool
            if tool_name in self.available_tools:
                tool_func = self.available_tools[tool_name]
                
                result = tool_func(**tool_params)
                
                success = True
                logger.debug(f"Successfully executed {tool_name}")
                
            else:
                logger.warning(f"Tool {tool_name} not found in available tools")
                
        except Exception as e:
            logger.error(f"Error executing tool {tool_name}: {e}")
            result = {"error": str(e), "tool": tool_name}
        
        finally:
            # Track performance
            execution_time = time.time() - start_time
            self.tool_selector.update_execution_stats(tool_name, success, execution_time)
        
        return result
    
    def _get_tool_parameters(self, tool_name: str, context: Dict[str, Any]) -> Dict[str, Any]:
        """
        Get optimized parameters for tool execution based on context.
        """
        
        # Base parameters
        data_file = context.get('data_file_path', 'data/beverage_sales.csv')
        brands = context.get('brands', [])
        market_segments = context.get('market_segments', [])
        product_categories = context.get('product_categories', [])
        
        # Tool-specific parameter mapping
        tool_params = {
            'data_path': data_file,
            'brands': brands if brands else None,
            'market_segments': market_segments if market_segments else None,
            'product_categories': product_categories if product_categories else None
        }
        
        # Add tool-specific parameters
        if tool_name == 'profitability_analysis':
            tool_params.update({
                'analysis_dimension': 'brand',
                'brands': brands if brands else None,
                'market_segments': market_segments if market_segments else None
            })
        
        elif tool_name == 'cross_sectional_analysis':
            tool_params.update({
                'segment_column': 'brand',
                'value_column': 'total_revenue',
                'brands': brands if brands else None
            })
        
        elif tool_name == 'time_series_analysis':
            tool_params.update({
                'date_column': 'sale_date',
                'value_column': 'total_revenue',
                'brands': brands if brands else None,
                'categories': product_categories if product_categories else None
            })
        
        elif tool_name == 'forecast_sales':
            tool_params.update({
                'periods': context.get('forecast_periods', 30),
                'brands': brands if brands else None,
                'market_segments': market_segments if market_segments else None
            })
        
        elif tool_name == 'calculate_roi':
            tool_params.update({
                'investment': context.get('budget', 250000),
                'revenue': context.get('expected_revenue', 25000)
            })
        
        elif tool_name == 'plan_budget':
            tool_params.update({
                'total_budget': context.get('budget', 250000),
                'channels': ['Digital Marketing', 'Social Media', 'Traditional Media', 'Content Marketing'],
                'priorities': [1.5, 1.3, 1.0, 1.2]
            })
        
        elif tool_name == 'calculate_market_share':
            tool_params.update({
                'company_revenue': None,  # Will use defaults from tool
                'total_market_revenue': None,
                'brands': brands if brands else None
            })
        
        elif tool_name == 'analyze_brand_performance':
            tool_params.update({
                'brands': brands if brands else None,
                'market_segments': market_segments if market_segments else None
            })
        
        elif tool_name == 'beverage_market_analysis':
            tool_params.update({
                'brands': brands if brands else None,
                'market_segments': market_segments if market_segments else None,
                'product_categories': product_categories if product_categories else None
            })
        
        elif tool_name == 'analyze_kpis':
            tool_params.update({
                'brands': brands if brands else None,
                'market_segments': market_segments if market_segments else None
            })
        
        # Remove None values to avoid parameter issues
        return {k: v for k, v in tool_params.items() if v is not None}
    
    def _create_enhanced_system_message(self, context: Dict[str, Any], tool_results: Dict[str, Any]):
        """Create enhanced system message with smart tool context."""
        
        from langchain.schema import SystemMessage
        
        # Get execution metadata
        exec_metadata = tool_results.get('_execution_metadata', {})
        tools_executed = exec_metadata.get('total_tools_executed', 0)
        execution_order = exec_metadata.get('execution_order', [])
        
        system_content = f"""
You are a {self.role} with the following background:
{self.backstory}

Your goal is: {self.goal}

SMART TOOL EXECUTION SUMMARY:
- Tools executed: {tools_executed} tools in optimized order
- Execution sequence: {' → '.join(execution_order) if execution_order else 'None'}
- Essential tools: {exec_metadata.get('essential_count', 0)}
- Contextual tools: {exec_metadata.get('contextual_count', 0)}
- Supplementary tools: {exec_metadata.get('supplementary_count', 0)}

Current workflow context:
- Target Audience: {context.get('target_audience', 'Not specified')}
- Campaign Type: {context.get('campaign_type', 'Not specified')}
- Budget: ${context.get('budget', 0):,}
- Duration: {context.get('duration', 'Not specified')}
- Analysis Focus: {context.get('analysis_focus', 'Not specified')}
- Business Objective: {context.get('business_objective', 'Not specified')}
- Brands: {', '.join(context.get('brands', []))}
- Market Segments: {', '.join(context.get('market_segments', []))}
- Product Categories: {', '.join(context.get('product_categories', []))}

Previous Agent Results (use these to inform your analysis):
{self._format_previous_results(context)}

IMPORTANT: You have access to comprehensive analytical data from the executed tools.
Use this data to provide specific, data-driven insights and recommendations.

OUTPUT FORMAT REQUIREMENTS:
Please structure your response with clear sections to enable downstream agents to easily extract key information:

1. **Key Insights**: Start with 3-5 bullet points of your main findings from the tool data
2. **Data-Driven Analysis**: Reference specific numbers, percentages, and metrics from the tool results
3. **Brand-Specific Insights**: Include insights for each mentioned brand
4. **Recommendations**: Provide 2-4 specific, actionable recommendations based on the data
5. **Integration Points**: Explicitly reference how your analysis builds on previous agent findings

Format your response as a comprehensive analysis with these clearly marked sections.
"""
        
        return SystemMessage(content=system_content)
    
    def _create_enhanced_task_with_smart_tools(
        self, 
        task_description: str, 
        tool_results: Dict[str, Any], 
        tool_selection: Dict[str, List[str]]
    ) -> str:
        """Create enhanced task description with smart tool results."""
        
        enhanced_task = f"{task_description}\n\n"
        enhanced_task += "**COMPREHENSIVE ANALYTICAL DATA AVAILABLE:**\n"
        enhanced_task += "The following analytical tools have been intelligently selected and executed based on your query requirements:\n\n"
        
        # Group results by tier
        essential_tools = tool_selection.get('essential', [])
        contextual_tools = tool_selection.get('contextual', [])
        supplementary_tools = tool_selection.get('supplementary', [])
        
        # Display essential tool results
        if essential_tools:
            enhanced_task += "**ESSENTIAL ANALYSIS (Core Data):**\n"
            for tool_name in essential_tools:
                if tool_name in tool_results:
                    enhanced_task += self._format_tool_result_for_llm(tool_name, tool_results[tool_name])
            enhanced_task += "\n"
        
        # Display contextual tool results
        if contextual_tools:
            enhanced_task += "**CONTEXTUAL ANALYSIS (Query-Specific):**\n"
            for tool_name in contextual_tools:
                if tool_name in tool_results:
                    enhanced_task += self._format_tool_result_for_llm(tool_name, tool_results[tool_name])
            enhanced_task += "\n"
        
        # Display supplementary tool results
        if supplementary_tools:
            enhanced_task += "**SUPPLEMENTARY ANALYSIS (Additional Insights):**\n"
            for tool_name in supplementary_tools:
                if tool_name in tool_results:
                    enhanced_task += self._format_tool_result_for_llm(tool_name, tool_results[tool_name])
            enhanced_task += "\n"
        
        enhanced_task += "**ANALYSIS REQUIREMENTS:**\n"
        enhanced_task += "1. Thoroughly analyze the above tool results and extract key insights\n"
        enhanced_task += "2. Reference specific numbers, percentages, and metrics from the tool data\n"
        enhanced_task += "3. Compare performance across brands, regions, or categories using the data\n"
        enhanced_task += "4. Identify trends and patterns from the analytical results\n"
        enhanced_task += "5. Provide data-driven recommendations based on the tool findings\n"
        enhanced_task += "6. Integrate tool insights with your domain expertise\n"
        enhanced_task += "7. Highlight the most significant findings from each tier of analysis\n\n"
        
        return enhanced_task
    
    def _format_tool_result_for_llm(self, tool_name: str, tool_data: Any) -> str:
        """Format tool result for LLM consumption."""
        
        formatted_result = f"**{tool_name.replace('_', ' ').title()} Results:**\n"
        
        try:
            if isinstance(tool_data, str):
                import json
                parsed_data = json.loads(tool_data)
            else:
                parsed_data = tool_data
            
            if isinstance(parsed_data, dict):
                # Extract key insights from tool data
                if 'total_revenue' in parsed_data:
                    formatted_result += f"- Total Revenue: ${parsed_data['total_revenue']:,.2f}\n"
                if 'total_profit' in parsed_data:
                    formatted_result += f"- Total Profit: ${parsed_data['total_profit']:,.2f}\n"
                if 'average_profit_margin' in parsed_data:
                    formatted_result += f"- Average Profit Margin: {parsed_data['average_profit_margin']:.2f}%\n"
                if 'roi_percentage' in parsed_data:
                    formatted_result += f"- ROI: {parsed_data['roi_percentage']:.2f}%\n"
                
                # Add performance metrics
                if 'top_performers' in parsed_data and parsed_data['top_performers']:
                    top_performers = list(parsed_data['top_performers'].keys())[:3] if isinstance(parsed_data['top_performers'], dict) else parsed_data['top_performers'][:3]
                    formatted_result += f"- Top Performers: {top_performers}\n"
                
                if 'top_brands' in parsed_data and parsed_data['top_brands']:
                    top_brands = list(parsed_data['top_brands'].keys())[:3] if isinstance(parsed_data['top_brands'], dict) else parsed_data['top_brands'][:3]
                    formatted_result += f"- Top Brands: {top_brands}\n"
                
                # Add forecasting data
                if 'forecast_values' in parsed_data and parsed_data['forecast_values']:
                    avg_forecast = sum(parsed_data['forecast_values']) / len(parsed_data['forecast_values'])
                    formatted_result += f"- Average Forecast Value: ${avg_forecast:,.2f}\n"
                
                # Add market insights
                if 'market_opportunities' in parsed_data:
                    formatted_result += f"- Market Opportunities: {parsed_data['market_opportunities'][:2]}\n"
                
                # Add budget allocation
                if 'budget_allocation' in parsed_data:
                    formatted_result += f"- Budget Allocation: {parsed_data['budget_allocation']}\n"
                
                # Add any insights or summary
                insight_fields = ['profitability_insights', 'market_overview', 'forecast_insights', 'kpi_insights', 'brand_insights']
                for field in insight_fields:
                    if field in parsed_data:
                        formatted_result += f"- {field.replace('_', ' ').title()}: {parsed_data[field]}\n"
            
            formatted_result += "\n"
            
        except Exception as e:
            # If parsing fails, include raw data summary
            formatted_result += f"Raw data summary: {str(tool_data)[:200]}...\n\n"
        
        return formatted_result
    
    def _track_execution_performance(
        self, 
        tool_selection: Dict[str, List[str]], 
        tool_results: Dict[str, Any], 
        agent_result: Dict[str, Any], 
        start_time: float
    ):
        """Track execution performance for optimization."""
        
        execution_record = {
            'timestamp': datetime.now().isoformat(),
            'agent_role': self.role,
            'execution_time': time.time() - start_time,
            'tool_selection': tool_selection,
            'tools_executed': len([k for k in tool_results.keys() if not k.startswith('_')]),
            'success': 'error' not in agent_result,
            'result_quality': self._assess_result_quality(agent_result)
        }
        
        self.execution_history.append(execution_record)
        
        # Keep only last 100 executions
        if len(self.execution_history) > 100:
            self.execution_history = self.execution_history[-100:]
        
        logger.debug(f"Tracked execution performance for {self.role}: {execution_record}")
    
    def _assess_result_quality(self, result: Dict[str, Any]) -> float:
        """Assess the quality of the analysis result."""
        
        quality_score = 0.0
        
        # Check if analysis is present and substantial
        analysis = result.get('analysis', '')
        if len(analysis) > 500:
            quality_score += 0.3
        elif len(analysis) > 200:
            quality_score += 0.2
        
        # Check for structured insights
        if result.get('key_insights'):
            quality_score += 0.2
        
        if result.get('recommendations'):
            quality_score += 0.2
        
        if result.get('numerical_insights'):
            quality_score += 0.2
        
        # Check for tool results integration
        if result.get('tool_results'):
            quality_score += 0.1
        
        return min(quality_score, 1.0)
    
    def get_performance_summary(self) -> Dict[str, Any]:
        """Get performance summary for this agent."""
        
        if not self.execution_history:
            return {'message': 'No execution history available'}
        
        total_executions = len(self.execution_history)
        successful_executions = sum(1 for record in self.execution_history if record['success'])
        avg_execution_time = sum(record['execution_time'] for record in self.execution_history) / total_executions
        avg_quality = sum(record['result_quality'] for record in self.execution_history) / total_executions
        
        return {
            'agent_role': self.role,
            'total_executions': total_executions,
            'success_rate': successful_executions / total_executions,
            'average_execution_time': avg_execution_time,
            'average_result_quality': avg_quality,
            'tool_performance': self.tool_selector.get_tool_performance_summary(),
            'last_execution': self.execution_history[-1] if self.execution_history else None
        }
def summary_analyst(state: MarketingResearchState) -> MarketingResearchState:
    """
    Summary analyst that consolidates all agent results into a comprehensive final report
    """
    try:
        print("📊 Summary Analyst: Consolidating all analysis results...")
        
        # Extract all analysis results from state
        market_research = state.get("market_research_result", "")
        competitive_analysis = state.get("competitive_analysis_result", "")
        data_analysis = state.get("data_analysis_result", "")
        brand_performance = state.get("brand_performance_result", "")
        brand_strategy = state.get("brand_strategy_result", "")
        campaign_optimization = state.get("campaign_optimization_result", "")
        forecasting = state.get("forecasting_result", "")
        content_strategy = state.get("content_strategy_result", "")
        creative_copy = state.get("creative_copy_result", "")
        
        # Get business context
        business_objective = state.get("business_objective", "Optimize marketing performance")
        target_audience = state.get("target_audience", "Target customers")
        budget = state.get("budget", "Marketing budget")
        
        # Create comprehensive synthesis prompt
        synthesis_prompt = f"""
        As a Senior Strategic Analyst, you must consolidate the following marketing research analysis results into a comprehensive, executive-level final report.
        
        BUSINESS CONTEXT:
        - Objective: {business_objective}
        - Target Audience: {target_audience}
        - Budget: {budget}
        
        ANALYSIS RESULTS TO SYNTHESIZE:
        
        1. MARKET RESEARCH ANALYSIS:
        {market_research if market_research else "No market research data available"}
        
        2. COMPETITIVE ANALYSIS:
        {competitive_analysis if competitive_analysis else "No competitive analysis data available"}
        
        3. DATA ANALYSIS:
        {data_analysis if data_analysis else "No data analysis available"}
        
        4. BRAND PERFORMANCE ANALYSIS:
        {brand_performance if brand_performance else "No brand performance data available"}
        
        5. BRAND STRATEGY:
        {brand_strategy if brand_strategy else "No brand strategy data available"}
        
        6. CAMPAIGN OPTIMIZATION:
        {campaign_optimization if campaign_optimization else "No campaign optimization data available"}
        
        7. SALES FORECASTING:
        {forecasting if forecasting else "No forecasting data available"}
        
        8. CONTENT STRATEGY:
        {content_strategy if content_strategy else "No content strategy data available"}
        
        9. CREATIVE COPY:
        {creative_copy if creative_copy else "No creative copy data available"}
        
        CREATE A COMPREHENSIVE FINAL REPORT WITH THE FOLLOWING STRUCTURE:
        
        # EXECUTIVE SUMMARY
        - Key findings and insights (3-5 bullet points)
        - Strategic recommendations overview
        - Expected business impact
        
        # MARKET LANDSCAPE ANALYSIS
        - Market opportunities and threats
        - Competitive positioning insights
        - Target audience insights
        
        # PERFORMANCE INSIGHTS
        - Current brand performance assessment
        - Data-driven insights and trends
        - Key performance indicators
        
        # STRATEGIC RECOMMENDATIONS
        - Priority action items (ranked by impact)
        - Campaign optimization strategies
        - Content and messaging recommendations
        
        # IMPLEMENTATION ROADMAP
        - Short-term actions (0-3 months)
        - Medium-term initiatives (3-6 months)
        - Long-term strategic goals (6+ months)
        
        # FINANCIAL PROJECTIONS
        - Expected ROI and business impact
        - Budget allocation recommendations
        - Success metrics and KPIs
        
        # RISK ASSESSMENT & MITIGATION
        - Potential challenges and risks
        - Mitigation strategies
        - Contingency plans
        
        Ensure the report is:
        - Executive-ready with clear, actionable insights
        - Data-driven with specific metrics where available
        - Strategic with both tactical and long-term recommendations
        - Comprehensive yet concise
        - Focused on driving business growth and ROI
        
        Connect insights across all analysis domains to tell a cohesive story that guides decision-making.
        """
        
        # Get LLM response for comprehensive synthesis
        llm = get_llm()
        response = llm.invoke(synthesis_prompt)
        
        # Create final report metadata
        import datetime
        report_metadata = {
            "generated_at": datetime.datetime.now().isoformat(),
            "analysis_components": [
                "market_research" if market_research else None,
                "competitive_analysis" if competitive_analysis else None,
                "data_analysis" if data_analysis else None,
                "brand_performance" if brand_performance else None,
                "brand_strategy" if brand_strategy else None,
                "campaign_optimization" if campaign_optimization else None,
                "forecasting" if forecasting else None,
                "content_strategy" if content_strategy else None,
                "creative_copy" if creative_copy else None
            ],
            "components_analyzed": len([x for x in [market_research, competitive_analysis, data_analysis, brand_performance, brand_strategy, campaign_optimization, forecasting, content_strategy, creative_copy] if x]),
            "business_objective": business_objective,
            "target_audience": target_audience
        }
        
        # Filter out None values
        report_metadata["analysis_components"] = [x for x in report_metadata["analysis_components"] if x is not None]
        
        print(f"✅ Summary Analyst: Generated comprehensive report with {report_metadata['components_analyzed']} analysis components")
        
        return {
            **state,
            "final_report": response.content,
            "report_metadata": report_metadata,
            "summary_status": "completed",
            "status": "summary_completed"
        }
        
    except Exception as e:
        print(f"❌ Summary Analyst Error: {e}")
        return {
            **state,
            "final_report": f"Error generating summary report: {str(e)}",
            "summary_status": "error",
            "status": "summary_error"
        }<|MERGE_RESOLUTION|>--- conflicted
+++ resolved
@@ -13,9 +13,6 @@
 from .agents import LangGraphAgent
 from .smart_tool_selector import SmartToolSelector
 from .state import MarketingResearchState
-<<<<<<< HEAD
-from ..tools.langgraph_tools import get_tools
-=======
 from ..tools.langgraph_tools import (
     calculate_roi,
     analyze_kpis,
@@ -28,7 +25,6 @@
     beverage_market_analysis,
     profitability_analysis,
 )
->>>>>>> 3dcb3b90
 # Temporarily disable context_aware_tools due to circular import
 # from ..tools.context_aware_tools import get_context_aware_tools
 
@@ -659,157 +655,4 @@
             'average_result_quality': avg_quality,
             'tool_performance': self.tool_selector.get_tool_performance_summary(),
             'last_execution': self.execution_history[-1] if self.execution_history else None
-        }
-def summary_analyst(state: MarketingResearchState) -> MarketingResearchState:
-    """
-    Summary analyst that consolidates all agent results into a comprehensive final report
-    """
-    try:
-        print("📊 Summary Analyst: Consolidating all analysis results...")
-        
-        # Extract all analysis results from state
-        market_research = state.get("market_research_result", "")
-        competitive_analysis = state.get("competitive_analysis_result", "")
-        data_analysis = state.get("data_analysis_result", "")
-        brand_performance = state.get("brand_performance_result", "")
-        brand_strategy = state.get("brand_strategy_result", "")
-        campaign_optimization = state.get("campaign_optimization_result", "")
-        forecasting = state.get("forecasting_result", "")
-        content_strategy = state.get("content_strategy_result", "")
-        creative_copy = state.get("creative_copy_result", "")
-        
-        # Get business context
-        business_objective = state.get("business_objective", "Optimize marketing performance")
-        target_audience = state.get("target_audience", "Target customers")
-        budget = state.get("budget", "Marketing budget")
-        
-        # Create comprehensive synthesis prompt
-        synthesis_prompt = f"""
-        As a Senior Strategic Analyst, you must consolidate the following marketing research analysis results into a comprehensive, executive-level final report.
-        
-        BUSINESS CONTEXT:
-        - Objective: {business_objective}
-        - Target Audience: {target_audience}
-        - Budget: {budget}
-        
-        ANALYSIS RESULTS TO SYNTHESIZE:
-        
-        1. MARKET RESEARCH ANALYSIS:
-        {market_research if market_research else "No market research data available"}
-        
-        2. COMPETITIVE ANALYSIS:
-        {competitive_analysis if competitive_analysis else "No competitive analysis data available"}
-        
-        3. DATA ANALYSIS:
-        {data_analysis if data_analysis else "No data analysis available"}
-        
-        4. BRAND PERFORMANCE ANALYSIS:
-        {brand_performance if brand_performance else "No brand performance data available"}
-        
-        5. BRAND STRATEGY:
-        {brand_strategy if brand_strategy else "No brand strategy data available"}
-        
-        6. CAMPAIGN OPTIMIZATION:
-        {campaign_optimization if campaign_optimization else "No campaign optimization data available"}
-        
-        7. SALES FORECASTING:
-        {forecasting if forecasting else "No forecasting data available"}
-        
-        8. CONTENT STRATEGY:
-        {content_strategy if content_strategy else "No content strategy data available"}
-        
-        9. CREATIVE COPY:
-        {creative_copy if creative_copy else "No creative copy data available"}
-        
-        CREATE A COMPREHENSIVE FINAL REPORT WITH THE FOLLOWING STRUCTURE:
-        
-        # EXECUTIVE SUMMARY
-        - Key findings and insights (3-5 bullet points)
-        - Strategic recommendations overview
-        - Expected business impact
-        
-        # MARKET LANDSCAPE ANALYSIS
-        - Market opportunities and threats
-        - Competitive positioning insights
-        - Target audience insights
-        
-        # PERFORMANCE INSIGHTS
-        - Current brand performance assessment
-        - Data-driven insights and trends
-        - Key performance indicators
-        
-        # STRATEGIC RECOMMENDATIONS
-        - Priority action items (ranked by impact)
-        - Campaign optimization strategies
-        - Content and messaging recommendations
-        
-        # IMPLEMENTATION ROADMAP
-        - Short-term actions (0-3 months)
-        - Medium-term initiatives (3-6 months)
-        - Long-term strategic goals (6+ months)
-        
-        # FINANCIAL PROJECTIONS
-        - Expected ROI and business impact
-        - Budget allocation recommendations
-        - Success metrics and KPIs
-        
-        # RISK ASSESSMENT & MITIGATION
-        - Potential challenges and risks
-        - Mitigation strategies
-        - Contingency plans
-        
-        Ensure the report is:
-        - Executive-ready with clear, actionable insights
-        - Data-driven with specific metrics where available
-        - Strategic with both tactical and long-term recommendations
-        - Comprehensive yet concise
-        - Focused on driving business growth and ROI
-        
-        Connect insights across all analysis domains to tell a cohesive story that guides decision-making.
-        """
-        
-        # Get LLM response for comprehensive synthesis
-        llm = get_llm()
-        response = llm.invoke(synthesis_prompt)
-        
-        # Create final report metadata
-        import datetime
-        report_metadata = {
-            "generated_at": datetime.datetime.now().isoformat(),
-            "analysis_components": [
-                "market_research" if market_research else None,
-                "competitive_analysis" if competitive_analysis else None,
-                "data_analysis" if data_analysis else None,
-                "brand_performance" if brand_performance else None,
-                "brand_strategy" if brand_strategy else None,
-                "campaign_optimization" if campaign_optimization else None,
-                "forecasting" if forecasting else None,
-                "content_strategy" if content_strategy else None,
-                "creative_copy" if creative_copy else None
-            ],
-            "components_analyzed": len([x for x in [market_research, competitive_analysis, data_analysis, brand_performance, brand_strategy, campaign_optimization, forecasting, content_strategy, creative_copy] if x]),
-            "business_objective": business_objective,
-            "target_audience": target_audience
-        }
-        
-        # Filter out None values
-        report_metadata["analysis_components"] = [x for x in report_metadata["analysis_components"] if x is not None]
-        
-        print(f"✅ Summary Analyst: Generated comprehensive report with {report_metadata['components_analyzed']} analysis components")
-        
-        return {
-            **state,
-            "final_report": response.content,
-            "report_metadata": report_metadata,
-            "summary_status": "completed",
-            "status": "summary_completed"
-        }
-        
-    except Exception as e:
-        print(f"❌ Summary Analyst Error: {e}")
-        return {
-            **state,
-            "final_report": f"Error generating summary report: {str(e)}",
-            "summary_status": "error",
-            "status": "summary_error"
         }