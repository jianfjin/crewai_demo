--- conflicted
+++ resolved
@@ -1383,40 +1383,6 @@
         """Execute the optimized workflow with comprehensive token reduction."""
         
         try:
-<<<<<<< HEAD
-            # Create initial state with all configuration parameters
-            initial_state = {
-                "workflow_id": str(uuid.uuid4()),
-                "workflow_type": "optimized_marketing_research",
-                "status": WorkflowStatus.RUNNING,
-                "selected_agents": selected_agents,
-                "target_audience": target_audience,
-                "campaign_type": campaign_type,
-                "budget": budget,
-                "duration": duration,
-                "analysis_focus": analysis_focus,
-                "agent_status": {agent: AgentStatus.PENDING for agent in selected_agents},
-                "agent_results": {},
-                "agent_execution_order": [],
-                "created_at": datetime.now(),
-                "updated_at": datetime.now(),
-                # Add all the specific parameters that were missing from LangSmith traces
-                "brands": kwargs.get("brands", []),
-                "market_segments": kwargs.get("market_segments", []),
-                "product_categories": kwargs.get("product_categories", []),
-                "key_metrics": kwargs.get("key_metrics", []),
-                "campaign_goals": kwargs.get("campaign_goals", []),
-                "business_objective": kwargs.get("business_objective", ""),
-                "competitive_landscape": kwargs.get("competitive_landscape", ""),
-                "forecast_periods": kwargs.get("forecast_periods", 30),
-                "expected_revenue": kwargs.get("expected_revenue", 25000),
-                "brand_metrics": kwargs.get("brand_metrics", {}),
-                "competitive_analysis": kwargs.get("competitive_analysis", True),
-                "market_share_analysis": kwargs.get("market_share_analysis", True),
-                "data_file_path": kwargs.get("data_file_path", "data/beverage_sales.csv"),
-                **kwargs
-            }
-=======
             # Create initial state as MarketingResearchState object
             workflow_id = str(uuid.uuid4())
             current_time = datetime.now()
@@ -1474,7 +1440,6 @@
                 cache_hits=0,
                 cache_misses=0
             )
->>>>>>> e5459b47
             
             logger.info(f"Starting optimized workflow: {initial_state['workflow_id']}")
             
