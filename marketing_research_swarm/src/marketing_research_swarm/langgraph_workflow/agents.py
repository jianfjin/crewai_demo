"""
LangGraph Agent Nodes for Marketing Research Workflow

This module defines the agent nodes that replace CrewAI agents with LangGraph nodes.
Each agent is implemented as a LangGraph node function that processes the state.
"""

import yaml
import os
from typing import Dict, Any, List, Optional
from datetime import datetime
import logging
from langchain_openai import ChatOpenAI
from langchain_ollama import ChatOllama
from langchain.schema import HumanMessage, SystemMessage
import requests

from .state import MarketingResearchState, AgentStatus, store_agent_result, store_agent_error, get_agent_context
from ..tools.langgraph_tools import (
<<<<<<< HEAD
    calculate_roi, analyze_kpis, forecast_sales, plan_budget,
    analyze_brand_performance, calculate_market_share, time_series_analysis,
    cross_sectional_analysis, beverage_market_analysis, profitability_analysis
=======
    calculate_roi,
    analyze_kpis,
    forecast_sales,
    plan_budget,
    analyze_brand_performance,
    calculate_market_share,
    time_series_analysis,
    cross_sectional_analysis,
    beverage_market_analysis,
    profitability_analysis,
>>>>>>> 3dcb3b90
)

logger = logging.getLogger(__name__)


class LangGraphAgent:
    """Base class for LangGraph agent nodes."""
    
    def __init__(self, role: str, goal: str, backstory: str, tools: List[str], llm_config: str = "openai/gpt-4o-mini"):
        self.role = role
        self.goal = goal
        self.backstory = backstory
        self.tools = tools
        self.llm_config = llm_config
        self.llm = self._initialize_llm()
        
        # Initialize tools
        self.available_tools = {
            "calculate_roi": calculate_roi,
            "analyze_kpis": analyze_kpis,
            "forecast_sales": forecast_sales,
            "plan_budget": plan_budget,
            "analyze_brand_performance": analyze_brand_performance,
            "calculate_market_share": calculate_market_share,
            "time_series_analysis": time_series_analysis,
            "cross_sectional_analysis": cross_sectional_analysis,
            "beverage_market_analysis": beverage_market_analysis,
            "profitability_analysis": profitability_analysis,
        }
        
    def _initialize_llm(self):
        """Initialize the LLM for the agent."""
        try:
            if 'OPENAI_API_KEY' in os.environ and os.environ['OPENAI_API_KEY'] != 'your_openai_api_key_here':
                return ChatOpenAI(model="gpt-4o-mini", temperature=0.7)
            else:
                # Try Ollama as fallback
                try:
                    response = requests.get("http://localhost:11434/api/health", timeout=5)
                    response.raise_for_status()
                    return ChatOllama(model="gemma", base_url="http://localhost:11434")
                except requests.exceptions.RequestException:
                    logger.warning(f"No LLM configured for agent {self.role}")
                    return None
        except Exception as e:
            logger.error(f"Failed to initialize LLM for {self.role}: {e}")
            return None
    
    def execute_task(self, state: MarketingResearchState, task_description: str) -> Dict[str, Any]:
        """Execute the agent's task with the given state and task description."""
        if not self.llm:
            raise Exception(f"No LLM available for agent {self.role}")
        
        # Get context for this agent
        context = get_agent_context(state, self.role)
        
        # Create system message with agent's role and context
        system_message = SystemMessage(content=f"""
You are a {self.role} with the following background:
{self.backstory}

Your goal is: {self.goal}

You have access to the following tools: {', '.join(self.tools)}

Current workflow context:
- Target Audience: {context.get('target_audience', 'Not specified')}
- Campaign Type: {context.get('campaign_type', 'Not specified')}
- Budget: ${context.get('budget', 0):,}
- Duration: {context.get('duration', 'Not specified')}
- Analysis Focus: {context.get('analysis_focus', 'Not specified')}
- Business Objective: {context.get('business_objective', 'Not specified')}

Previous Agent Results (use these to inform your analysis):
{self._format_previous_results(context)}

IMPORTANT: If previous agent results are available above, you should:
1. Reference and build upon their findings in your analysis
2. Avoid duplicating work already completed by other agents
3. Focus on your specific expertise while integrating previous insights
4. Cite specific findings from other agents when relevant

OUTPUT FORMAT REQUIREMENTS:
Please structure your response with clear sections to enable downstream agents to easily extract key information:

1. **Key Insights**: Start with 3-5 bullet points of your main findings
2. **Recommendations**: Provide 2-4 specific, actionable recommendations
3. **Brand-Specific Analysis**: Include insights for each mentioned brand ({', '.join(context.get('brands', []))})
4. **Numerical Data**: Include specific percentages, dollar amounts, and metrics where applicable
5. **Integration Points**: Explicitly reference how your analysis builds on previous agent findings

Format your response as a comprehensive analysis with these clearly marked sections.
""")
        
        # Create human message with task
        human_message = HumanMessage(content=task_description)
        
        try:
            # Execute the LLM call
            response = self.llm.invoke([system_message, human_message])
            
            # Process the response and extract structured data
            result = {
                'agent_role': self.role,
                'task_description': task_description,
                'analysis': response.content,
                'timestamp': datetime.now().isoformat(),
                'context_used': list(context.keys()),
                'tools_available': self.tools
            }
            
            # Extract structured insights from the analysis
            structured_insights = self._extract_structured_insights(response.content, context)
            result.update(structured_insights)
            
            # Attach structured tool parameter suggestions based on role and context
            suggestions = self._build_tool_param_suggestions(context)
            if suggestions:
                result['tool_param_suggestions'] = suggestions
            
            # Execute relevant tools BEFORE LLM analysis so they can be included
            tool_results = self._execute_relevant_tools(context, "")  # Execute regardless of response
            
            # If we have tool results, re-run the LLM with tool data included
            if tool_results:
                result['tool_results'] = tool_results
                
                # Create enhanced human message with tool results for analysis
                enhanced_task = self._create_enhanced_task_with_tools(task_description, tool_results)
                enhanced_human_message = HumanMessage(content=enhanced_task)
                
                # Re-run LLM with tool data for deeper analysis
                enhanced_response = self.llm.invoke([system_message, enhanced_human_message])
                result['analysis'] = enhanced_response.content
                
                # Re-extract structured insights from enhanced analysis
                enhanced_insights = self._extract_structured_insights(enhanced_response.content, context)
                result.update(enhanced_insights)
            else:
                result['tool_results'] = {}
            
            return result
            
        except Exception as e:
            logger.error(f"Error executing task for {self.role}: {e}")
            raise
    
    def _format_previous_results(self, context: Dict[str, Any]) -> str:
        """Format previous agent results for context with actual insights."""
        previous_results = []
        
        for key, value in context.items():
            if key.endswith('_results') and value:
                agent_name = key.replace('_results', '').replace('_', ' ').title()
                
                # Extract key insights from the result
                if isinstance(value, dict):
                    insights = []
                    
                    # Extract analysis summary
                    if 'analysis' in value:
                        analysis = str(value['analysis'])[:300] + "..." if len(str(value['analysis'])) > 300 else str(value['analysis'])
                        insights.append(f"Analysis: {analysis}")
                    
                    # Extract recommendations
                    if 'recommendations' in value:
                        recommendations = value['recommendations']
                        if isinstance(recommendations, list):
                            insights.append(f"Recommendations: {', '.join(recommendations[:3])}")
                        else:
                            rec_text = str(recommendations)[:200] + "..." if len(str(recommendations)) > 200 else str(recommendations)
                            insights.append(f"Recommendations: {rec_text}")
                    
                    # Extract key metrics or insights
                    if 'key_insights' in value:
                        insights.append(f"Key Insights: {', '.join(value['key_insights'][:3])}")
                    elif 'insights' in value:
                        insights.append(f"Insights: {', '.join(value['insights'][:3])}")
                    
                    # Extract tool results summaries
                    if 'tool_results' in value:
                        tool_count = len(value['tool_results'])
                        insights.append(f"Tool Analysis: {tool_count} analytical tools executed")
                    
                    # Extract structured insights for easier consumption
                    if 'brand_specific_insights' in value:
                        brand_count = len(value['brand_specific_insights'])
                        insights.append(f"Brand Insights: Analysis for {brand_count} brands")
                    
                    if 'numerical_insights' in value:
                        numerical = value['numerical_insights']
                        if 'roi_percentage' in numerical:
                            insights.append(f"ROI: {numerical['roi_percentage']}%")
                        if 'financial_figures' in numerical:
                            insights.append(f"Financial Data: {len(numerical['financial_figures'])} figures analyzed")
                    
                    # Add role-specific structured data previews
                    if 'performance_metrics' in value:
                        metrics_count = len(value['performance_metrics'])
                        insights.append(f"Performance Metrics: {metrics_count} KPIs measured")
                    
                    if 'budget_allocation' in value:
                        allocation_count = len(value['budget_allocation'])
                        insights.append(f"Budget Allocation: {allocation_count} categories planned")
                    
                    if 'forecast_values' in value:
                        forecast_count = len(value['forecast_values'])
                        insights.append(f"Forecasts: {forecast_count} projections generated")
                    
                    if insights:
                        previous_results.append(f"**{agent_name} Results:**")
                        for insight in insights:
                            previous_results.append(f"  • {insight}")
                    else:
                        previous_results.append(f"**{agent_name}:** Analysis completed")
                else:
                    previous_results.append(f"**{agent_name}:** {str(value)[:200]}...")
        
        if not previous_results:
            return "No previous results available."
        
        return "\n".join(previous_results)
    
    def _extract_structured_insights(self, analysis_text: str, context: Dict[str, Any]) -> Dict[str, Any]:
        """Extract structured data from LLM analysis text for easy downstream consumption."""
        import re
        
        structured = {}
        
        # Extract key insights (look for bullet points, numbered lists, or "key insights" sections)
        key_insights = []
        insight_patterns = [
            r"(?:key insights?|main findings?|important points?):\s*(.+?)(?=\n\n|\n[A-Z]|\Z)",
            r"[•\-*]\s*(.+?)(?=\n[•\-*]|\n\n|\Z)",
            r"^\d+\.\s*(.+?)(?=\n\d+\.|\n\n|\Z)"
        ]
        
        for pattern in insight_patterns:
            matches = re.findall(pattern, analysis_text, re.IGNORECASE | re.MULTILINE | re.DOTALL)
            for match in matches[:5]:  # Limit to top 5 insights
                cleaned = match.strip().replace('\n', ' ')[:200]  # Clean and truncate
                if len(cleaned) > 20:  # Only meaningful insights
                    key_insights.append(cleaned)
        
        if key_insights:
            structured['key_insights'] = key_insights
        
        # Extract recommendations (look for recommendation sections)
        recommendations = []
        rec_patterns = [
            r"(?:recommendations?|suggestions?|next steps?):\s*(.+?)(?=\n\n|\n[A-Z]|\Z)",
            r"(?:recommend|suggest)(?:s|ed)?:?\s*(.+?)(?=\n\n|\Z)"
        ]
        
        for pattern in rec_patterns:
            matches = re.findall(pattern, analysis_text, re.IGNORECASE | re.MULTILINE | re.DOTALL)
            for match in matches[:3]:  # Limit to top 3 recommendations
                cleaned = match.strip().replace('\n', ' ')[:200]
                if len(cleaned) > 20:
                    recommendations.append(cleaned)
        
        if recommendations:
            structured['recommendations'] = recommendations
        
        # Extract brand-specific insights (based on context brands)
        brands = context.get('brands', [])
        if brands:
            brand_insights = {}
            for brand in brands:
                brand_mentions = re.findall(rf"{brand}.{0,150}", analysis_text, re.IGNORECASE)
                if brand_mentions:
                    # Get the most relevant mention
                    best_mention = max(brand_mentions, key=len)[:200]
                    brand_insights[brand] = best_mention.strip()
            
            if brand_insights:
                structured['brand_specific_insights'] = brand_insights
        
        # Extract numerical data (ROI, percentages, dollar amounts)
        numerical_data = {}
        
        # ROI percentages
        roi_matches = re.findall(r"roi\s*(?:of\s*)?(\d+(?:\.\d+)?)\s*%", analysis_text, re.IGNORECASE)
        if roi_matches:
            numerical_data['roi_percentage'] = float(roi_matches[0])
        
        # Revenue/cost figures
        money_matches = re.findall(r"\$\s*(\d[\d,]*(?:\.\d+)?)", analysis_text)
        if money_matches:
            amounts = [float(m.replace(',', '')) for m in money_matches]
            numerical_data['financial_figures'] = amounts
        
        # Percentage figures
        percent_matches = re.findall(r"(\d+(?:\.\d+)?)\s*%", analysis_text)
        if percent_matches:
            percentages = [float(p) for p in percent_matches[:5]]  # Top 5 percentages
            numerical_data['percentages'] = percentages
        
        if numerical_data:
            structured['numerical_insights'] = numerical_data
        
        # Role-specific structured extraction
        if self.role == 'market_research_analyst':
            structured.update(self._extract_market_research_structure(analysis_text, context))
        elif self.role == 'data_analyst':
            structured.update(self._extract_data_analysis_structure(analysis_text, context))
        elif self.role == 'content_strategist':
            structured.update(self._extract_content_strategy_structure(analysis_text, context))
        elif self.role == 'campaign_optimizer':
            structured.update(self._extract_campaign_optimization_structure(analysis_text, context))
        elif self.role == 'forecasting_specialist':
            structured.update(self._extract_forecasting_structure(analysis_text, context))
        
        return structured
    
    def _extract_market_research_structure(self, text: str, context: Dict[str, Any]) -> Dict[str, Any]:
        """Extract market research specific structured data."""
        import re
        
        structure = {}
        
        # Market opportunities
        opportunities = re.findall(r"(?:opportunity|potential):?\s*(.+?)(?=\n|\.|,)", text, re.IGNORECASE)
        if opportunities:
            structure['market_opportunities'] = opportunities[:3]
        
        # Competitive landscape insights
        competitive_insights = re.findall(r"(?:competitor|competition|competitive):?\s*(.+?)(?=\n\n|\Z)", text, re.IGNORECASE)
        if competitive_insights:
            structure['competitive_landscape_insights'] = competitive_insights[:3]
        
        # Market size/value
        market_values = re.findall(r"market\s+(?:size|value|worth)\s*(?:of\s*)?\$?\s*(\d[\d,]*(?:\.\d+)?)", text, re.IGNORECASE)
        if market_values:
            structure['market_size_estimates'] = [float(v.replace(',', '')) for v in market_values]
        
        return structure
    
    def _extract_data_analysis_structure(self, text: str, context: Dict[str, Any]) -> Dict[str, Any]:
        """Extract data analysis specific structured data."""
        import re
        
        structure = {}
        
        # Performance metrics
        metrics = {}
        metric_patterns = [
            (r"revenue:?\s*\$?(\d[\d,]*(?:\.\d+)?)", 'revenue'),
            (r"profit:?\s*\$?(\d[\d,]*(?:\.\d+)?)", 'profit'),
            (r"margin:?\s*([\d,]+(?:\.\d+)?)\s*%", 'profit_margin'),
            (r"growth:?\s*([\d,]+(?:\.\d+)?)\s*%", 'growth_rate'),
            (r"market\s+share:?\s*([\d,]+(?:\.\d+)?)\s*%", 'market_share')
        ]
        
        for pattern, metric_name in metric_patterns:
            matches = re.findall(pattern, text, re.IGNORECASE)
            if matches:
                metrics[metric_name] = float(matches[0].replace(',', ''))
        
        if metrics:
            structure['performance_metrics'] = metrics
        
        # Top performing brands/categories
        top_performers = re.findall(r"(?:top|best|leading|highest)\s+(?:performing\s+)?(.+?)(?:in|with|for)", text, re.IGNORECASE)
        if top_performers:
            structure['top_performers'] = top_performers[:3]
        
        return structure
    
    def _extract_content_strategy_structure(self, text: str, context: Dict[str, Any]) -> Dict[str, Any]:
        """Extract content strategy specific structured data."""
        import re
        
        structure = {}
        
        # Channel recommendations
        channels = re.findall(r"(?:channel|platform):?\s*(.+?)(?=\n|,|\.|for)", text, re.IGNORECASE)
        if channels:
            structure['recommended_channels'] = channels[:5]
        
        # Content types
        content_types = re.findall(r"(?:content|campaign)\s+(?:type|format):?\s*(.+?)(?=\n|,|\.|for)", text, re.IGNORECASE)
        if content_types:
            structure['content_types'] = content_types[:5]
        
        # Messaging themes
        themes = re.findall(r"(?:theme|message|messaging):?\s*(.+?)(?=\n\n|\Z)", text, re.IGNORECASE)
        if themes:
            structure['messaging_themes'] = themes[:3]
        
        return structure
    
    def _extract_campaign_optimization_structure(self, text: str, context: Dict[str, Any]) -> Dict[str, Any]:
        """Extract campaign optimization specific structured data."""
        import re
        
        structure = {}
        
        # Budget allocation
        budget_items = re.findall(r"(?:allocate|budget|spend):?\s*\$?(\d[\d,]*(?:\.\d+)?)s*(?:for|on|to)\s*(.+?)(?=\n|,|\.|and)", text, re.IGNORECASE)
        if budget_items:
            budget_allocation = {}
            for amount, item in budget_items:
                budget_allocation[item.strip()] = float(amount.replace(',', ''))
            structure['budget_allocation'] = budget_allocation
        
        # ROI projections
        roi_projections = re.findall(r"(?:projected|expected)\s+roi:?\s*([\d,]+(?:\.\d+)?)\s*%", text, re.IGNORECASE)
        if roi_projections:
            structure['roi_projections'] = [float(r.replace(',', '')) for r in roi_projections]
        
        return structure
    
    def _extract_forecasting_structure(self, text: str, context: Dict[str, Any]) -> Dict[str, Any]:
        """Extract forecasting specific structured data."""
        import re
        
        structure = {}
        
        # Forecast values
        forecast_values = re.findall(r"(?:forecast|predicted|projected):?\s*\$?(\d[\d,]*(?:\.\d+)?)", text, re.IGNORECASE)
        if forecast_values:
            structure['forecast_values'] = [float(v.replace(',', '')) for v in forecast_values]
        
        # Confidence intervals
        confidence = re.findall(r"confidence:?\s*([\d,]+(?:\.\d+)?)\s*%", text, re.IGNORECASE)
        if confidence:
            structure['confidence_levels'] = [float(c.replace(',', '')) for c in confidence]
        
        # Risk factors
        risks = re.findall(r"(?:risk|concern|challenge):?\s*(.+?)(?=\n|\.|,)", text, re.IGNORECASE)
        if risks:
            structure['risk_factors'] = risks[:3]
        
        return structure
    
    def _create_enhanced_task_with_tools(self, task_description: str, tool_results: Dict[str, Any]) -> str:
        """Create enhanced task description that includes tool results for LLM analysis."""
        
        enhanced_task = f"{task_description}\n\n"
        enhanced_task += "**ANALYTICAL DATA AVAILABLE:**\n"
        enhanced_task += "The following analytical tools have been executed with results. Please analyze this data thoroughly and integrate findings into your response:\n\n"
        
        for tool_name, tool_data in tool_results.items():
            enhanced_task += f"**{tool_name.replace('_', ' ').title()} Results:**\n"
            
            # Parse tool data if it's a JSON string
            try:
                if isinstance(tool_data, str):
                    import json
                    parsed_data = json.loads(tool_data)
                else:
                    parsed_data = tool_data
                
                # Extract key insights from tool data
                if isinstance(parsed_data, dict):
                    # Add revenue/financial data
                    if 'total_revenue' in parsed_data:
                        enhanced_task += f"- Total Revenue: ${parsed_data['total_revenue']:,.2f}\n"
                    if 'total_profit' in parsed_data:
                        enhanced_task += f"- Total Profit: ${parsed_data['total_profit']:,.2f}\n"
                    if 'average_profit_margin' in parsed_data:
                        enhanced_task += f"- Average Profit Margin: {parsed_data['average_profit_margin']:.2f}%\n"
                    if 'roi_percentage' in parsed_data:
                        enhanced_task += f"- ROI: {parsed_data['roi_percentage']:.2f}%\n"
                    
                    # Add performance metrics
                    if 'top_performers' in parsed_data and parsed_data['top_performers']:
                        enhanced_task += f"- Top Performers: {list(parsed_data['top_performers'].keys())[:3]}\n"
                    if 'top_brands' in parsed_data and parsed_data['top_brands']:
                        top_brands = list(parsed_data['top_brands'].keys())[:3] if isinstance(parsed_data['top_brands'], dict) else parsed_data['top_brands'][:3]
                        enhanced_task += f"- Top Brands: {top_brands}\n"
                    
                    # Add forecasting data
                    if 'forecast_values' in parsed_data:
                        avg_forecast = sum(parsed_data['forecast_values']) / len(parsed_data['forecast_values']) if parsed_data['forecast_values'] else 0
                        enhanced_task += f"- Average Forecast Value: ${avg_forecast:,.2f}\n"
                    
                    # Add market insights
                    if 'market_opportunities' in parsed_data:
                        enhanced_task += f"- Market Opportunities: {parsed_data['market_opportunities'][:2]}\n"
                    
                    # Add budget allocation
                    if 'budget_allocation' in parsed_data:
                        enhanced_task += f"- Budget Allocation: {parsed_data['budget_allocation']}\n"
                    
                    # Add any insights or summary
                    insight_fields = ['profitability_insights', 'market_overview', 'forecast_insights', 'kpi_insights', 'brand_insights']
                    for field in insight_fields:
                        if field in parsed_data:
                            enhanced_task += f"- {field.replace('_', ' ').title()}: {parsed_data[field]}\n"
                
                enhanced_task += "\n"
                
            except Exception as e:
                # If parsing fails, include raw data
                enhanced_task += f"Raw data: {str(tool_data)[:300]}...\n\n"
        
        enhanced_task += "**ANALYSIS REQUIREMENTS:**\n"
        enhanced_task += "1. Thoroughly analyze the above tool results and extract key insights\n"
        enhanced_task += "2. Reference specific numbers, percentages, and metrics from the tool data\n"
        enhanced_task += "3. Compare performance across brands, regions, or categories using the data\n"
        enhanced_task += "4. Identify trends and patterns from the analytical results\n"
        enhanced_task += "5. Provide data-driven recommendations based on the tool findings\n"
        enhanced_task += "6. Integrate tool insights with your domain expertise\n\n"
        
        return enhanced_task
    
    def _build_tool_param_suggestions(self, context: Dict[str, Any]) -> Dict[str, Any]:
        """Create structured tool parameter suggestions per agent role consistent with tool signatures."""
        suggestions = {}
        data_file = context.get('data_file_path', 'data/beverage_sales.csv')
        # Resolve to an existing path if possible (prefer absolute workspace path)
        data_path = data_file
        try:
            import os
            candidates = [
                data_file,
                '/workspaces/crewai_demo/marketing_research_swarm/data/beverage_sales.csv',
                'data/beverage_sales.csv'
            ]
            for p in candidates:
                if p and os.path.exists(p):
                    data_path = p
                    break
        except Exception:
            pass
        
        # Get specific analysis parameters from context
        brands = context.get('brands', [])
        market_segments = context.get('market_segments', [])
        product_categories = context.get('product_categories', [])
        if self.role == 'data_analyst':
            if 'profitability_analysis' in self.tools:
                suggestions['profitability_analysis'] = {
                    'data_path': data_path,
                    'analysis_dimension': 'brand',
                    'brands': brands if brands else None,
                    'market_segments': market_segments if market_segments else None
                }
            if 'cross_sectional_analysis' in self.tools:
                suggestions['cross_sectional_analysis'] = {
                    'data_path': data_path,
                    'segment_column': 'brand',
                    'value_column': 'total_revenue',
                    'brands': brands if brands else None
                }
            if 'time_series_analysis' in self.tools:
                suggestions['time_series_analysis'] = {
                    'data_path': data_path,
                    'date_column': 'sale_date',
                    'value_column': 'total_revenue',
                    'brands': brands if brands else None,
                    'categories': product_categories if product_categories else None
                }
            if 'analyze_kpis' in self.tools:
                suggestions['analyze_kpis'] = {
                    'data_path': data_path,
                    'brands': brands if brands else None,
                    'market_segments': market_segments if market_segments else None
                }
        elif self.role == 'market_research_analyst' and 'beverage_market_analysis' in self.tools:
            suggestions['beverage_market_analysis'] = {
                'data_path': data_path,
                'brands': brands if brands else None,
                'market_segments': market_segments if market_segments else None,
                'product_categories': product_categories if product_categories else None
            }
        elif self.role == 'forecasting_specialist' and 'forecast_sales' in self.tools:
            suggestions['forecast_sales'] = {
                'data_path': data_path,
                'periods': context.get('forecast_periods', 30),
                'brands': brands if brands else None,
                'market_segments': market_segments if market_segments else None
            }
        elif self.role == 'campaign_optimizer':
            if 'calculate_roi' in self.tools:
                suggestions['calculate_roi'] = {
                    'investment': context.get('budget', 250000),
                    'revenue': context.get('expected_revenue', 25000),
                    'brands': brands if brands else None,
                    'campaign_type': context.get('campaign_type', 'marketing campaign')
                }
            if 'plan_budget' in self.tools:
                suggestions['plan_budget'] = {
                    'total_budget': context.get('budget', 250000),
                    'market_segments': market_segments if market_segments else None,
                    'campaign_goals': context.get('campaign_goals', [])
                }
        elif self.role == 'brand_performance_specialist':
            if 'calculate_market_share' in self.tools:
                suggestions['calculate_market_share'] = {
                    'company_revenue': None,
                    'total_market_revenue': None,
                    'brands': brands if brands else None
                }
            if 'analyze_brand_performance' in self.tools:
                suggestions['analyze_brand_performance'] = {
                    'data_path': data_path,
                    'brands': brands if brands else None,
                    'market_segments': market_segments if market_segments else None
                }
        # Only return if non-empty
        return suggestions
    
    def _execute_relevant_tools(self, context: Dict[str, Any], response_content: str) -> Dict[str, Any]:
        """Execute tools that are relevant to the agent's analysis with enhanced parameters."""
        tool_results = {}
        
        # Get data path with fallback handling
        data_file = context.get('data_file_path', 'data/beverage_sales.csv')
        
        # Get specific parameters from context
        brands = context.get('brands', [])
        market_segments = context.get('market_segments', [])
        product_categories = context.get('product_categories', [])
        
        try:
            if self.role == 'data_analyst':
                # Execute multiple analytical tools with specific parameters
                if 'profitability_analysis' in self.tools:
                    result = profitability_analysis._run(
                        data_path=data_file,
                        analysis_dimension='brand'
                    )
                    tool_results['profitability_analysis'] = result
                
                if 'cross_sectional_analysis' in self.tools:
                    result = cross_sectional_analysis._run(
                        data_path=data_file,
                        segment_column='brand',
                        value_column='total_revenue'
                    )
                    tool_results['cross_sectional_analysis'] = result
                
                if 'analyze_kpis' in self.tools:
                    result = analyze_kpis._run(
                        data_path=data_file
                    )
                    tool_results['analyze_kpis'] = result
            
            elif self.role == 'market_research_analyst':
                if 'beverage_market_analysis' in self.tools:
                    result = beverage_market_analysis._run(
                        data_path=data_file
                    )
                    tool_results['beverage_market_analysis'] = result
            
            elif self.role == 'forecasting_specialist':
                if 'forecast_sales' in self.tools:
                    result = forecast_sales._run(
                        data_path=data_file,
                        periods=context.get('forecast_periods', 30),
                        brands=brands if brands else None,
                        market_segments=market_segments if market_segments else None
                    )
                    tool_results['forecast_sales'] = result
            
            elif self.role == 'campaign_optimizer':
                if 'calculate_roi' in self.tools:
                    result = calculate_roi._run(
                        investment=context.get('budget', 250000),
                        revenue=context.get('expected_revenue', 25000)
                    )
                    tool_results['calculate_roi'] = result
                
                if 'plan_budget' in self.tools:
                    result = plan_budget._run(
                        total_budget=context.get('budget', 250000),
                        channels=['Digital Marketing', 'Social Media', 'Traditional Media', 'Content Marketing'],
                        priorities=[1.5, 1.3, 1.0, 1.2]  # Higher priority for digital and social
                    )
                    tool_results['plan_budget'] = result
            
            elif self.role == 'brand_performance_specialist':
                if 'analyze_brand_performance' in self.tools:
                    result = analyze_brand_performance._run(
                        data_path=data_file,
                        brands=brands if brands else None,
                        market_segments=market_segments if market_segments else None
                    )
                    tool_results['analyze_brand_performance'] = result
                
                if 'calculate_market_share' in self.tools:
                    result = calculate_market_share._run(
                        company_revenue=None,  # Will use defaults from tool
                        total_market_revenue=None,
                        brands=brands if brands else None
                    )
                    tool_results['calculate_market_share'] = result
                
        except Exception as e:
            logger.warning(f"Tool execution error for {self.role}: {e}")
        
        return tool_results


def load_agent_configs(config_path: str) -> Dict[str, Dict[str, Any]]:
    """Load agent configurations from YAML file."""
    try:
        with open(config_path, 'r') as file:
            return yaml.safe_load(file)
    except Exception as e:
        logger.error(f"Failed to load agent configs from {config_path}: {e}")
        return {}


def create_agent_from_config(agent_name: str, agent_config: Dict[str, Any]) -> LangGraphAgent:
    """Create a LangGraph agent from configuration."""
    return LangGraphAgent(
        role=agent_config.get('role', agent_name),
        goal=agent_config.get('goal', ''),
        backstory=agent_config.get('backstory', ''),
        tools=agent_config.get('tools', []),
        llm_config=agent_config.get('llm', 'openai/gpt-4o-mini')
    )


# Agent node functions for LangGraph
def market_research_analyst_node(state: MarketingResearchState) -> MarketingResearchState:
    """Market Research Analyst node."""
    agent_role = 'market_research_analyst'
    
    try:
        # Load agent config
        config_path = os.path.join(os.path.dirname(__file__), '..', 'config', 'agents.yaml')
        agent_configs = load_agent_configs(config_path)
        agent_config = agent_configs.get(agent_role, {})
        
        # Create agent
        agent = create_agent_from_config(agent_role, agent_config)
        
        # Define task
        task_description = f"""
        Conduct comprehensive market research on the beverage industry using the enhanced sales data from {state.get('data_file_path', 'data/beverage_sales.csv')}.
        
        **Specific Research Focus**:
        - Target audience: {state['target_audience']}
        - Campaign type: {state.get('campaign_type', 'marketing campaign')}
        - Budget: ${state.get('budget', 0):,} over {state.get('duration', 'campaign period')}
        - Brands to research: {', '.join(state.get('brands', ['all brands']))}
        
        **Market Analysis Requirements**:
        - Market structure and dynamics for {', '.join(state['market_segments'])} segments
        - Seasonal patterns and trends in {', '.join(state['product_categories'])} categories
        - Pricing strategies and profit margins for {', '.join(state.get('brands', ['selected brands']))}
        - Regional performance analysis across {', '.join(state['market_segments'])} markets
        - Competitive landscape overview for {', '.join(state.get('brands', ['target brands']))}
        - Strategic recommendations for {state.get('analysis_focus', 'beverage market')}
        
        **Expected Deliverables**:
        - Market opportunity assessment for {state['target_audience']}
        - Brand positioning insights for: {', '.join(state.get('brands', ['selected brands']))}
        - Regional market dynamics in: {', '.join(state['market_segments'])}
        - Competitive intelligence and strategic recommendations
        """
        
        # Execute task
        result = agent.execute_task(state, task_description)
        
        # Store result in state
        state = store_agent_result(state, agent_role, result)
        
    except Exception as e:
        logger.error(f"Error in {agent_role} node: {e}")
        state = store_agent_error(state, agent_role, str(e))
    
    return state


def competitive_analyst_node(state: MarketingResearchState) -> MarketingResearchState:
    """Competitive Analyst node."""
    agent_role = 'competitive_analyst'
    
    try:
        config_path = os.path.join(os.path.dirname(__file__), '..', 'config', 'agents.yaml')
        agent_configs = load_agent_configs(config_path)
        agent_config = agent_configs.get(agent_role, {})
        
        agent = create_agent_from_config(agent_role, agent_config)
        
        task_description = f"""
        Analyze competitive landscape, market positioning, and brand dynamics using data from {state.get('data_file_path', 'data/beverage_sales.csv')}.
        
        **Specific Competitive Analysis Requirements**:
        - Target brands for analysis: {', '.join(state.get('brands', ['all brands']))}
        - Market segments to examine: {', '.join(state['market_segments'])}
        - Product categories focus: {', '.join(state['product_categories'])}
        - Target audience context: {state['target_audience']}
        - Budget context: ${state.get('budget', 0):,} over {state.get('duration', 'campaign period')}
        
        **Competitive Intelligence Focus**:
        - Competitive positioning analysis for {', '.join(state.get('brands', ['selected brands']))}
        - Brand market share evaluation in {', '.join(state['market_segments'])} markets
        - Competitive threats and opportunities for {', '.join(state.get('brands', ['target brands']))}
        - Market structure analysis in {', '.join(state['product_categories'])} categories
        - Strategic competitive insights for {state.get('campaign_type', 'marketing campaign')}
        
        **Competitive Landscape Context**: {state['competitive_landscape']}
        
        **Expected Deliverables**:
        - Brand positioning analysis for: {', '.join(state.get('brands', ['selected brands']))}
        - Market share insights in: {', '.join(state['market_segments'])}
        - Competitive threat assessment and strategic recommendations
        """
        
        result = agent.execute_task(state, task_description)
        state = store_agent_result(state, agent_role, result)
        
    except Exception as e:
        logger.error(f"Error in {agent_role} node: {e}")
        state = store_agent_error(state, agent_role, str(e))
    
    return state


def data_analyst_node(state: MarketingResearchState) -> MarketingResearchState:
    """Data Analyst node."""
    agent_role = 'data_analyst'
    
    try:
        config_path = os.path.join(os.path.dirname(__file__), '..', 'config', 'agents.yaml')
        agent_configs = load_agent_configs(config_path)
        agent_config = agent_configs.get(agent_role, {})
        
        agent = create_agent_from_config(agent_role, agent_config)
        
        task_description = f"""
        Perform comprehensive data analysis on beverage sales to uncover profitability insights, trends, and performance patterns.
        
        **Data Source**: Use data from {state.get('data_file_path', 'data/beverage_sales.csv')}
        
        **Specific Analysis Requirements**:
        - Analyze specifically these brands: {', '.join(state.get('brands', ['all brands']))}
        - Focus on these market segments: {', '.join(state['market_segments'])}
        - Examine these product categories: {', '.join(state['product_categories'])}
        - Track these key metrics: {', '.join(state['key_metrics'])}
        - Budget context: ${state.get('budget', 0):,} over {state.get('duration', 'campaign period')}
        
        **Analysis Focus Areas**:
        - Profitability analysis across the specified brands, categories, and regions
        - Time series analysis for trend identification in selected markets
        - Cross-sectional analysis for performance comparison between chosen brands
        - KPI analysis and performance metrics for {', '.join(state.get('brands', ['selected brands']))}
        - Statistical insights and data interpretation for {state.get('target_audience', 'target audience')}
        
        **Expected Deliverables**:
        - Brand-specific performance analysis for: {', '.join(state.get('brands', ['selected brands']))}
        - Market segment performance in: {', '.join(state['market_segments'])}
        - Actionable insights for {state.get('target_audience', 'target audience')} campaign
        """
        
        result = agent.execute_task(state, task_description)
        state = store_agent_result(state, agent_role, result)
        
    except Exception as e:
        logger.error(f"Error in {agent_role} node: {e}")
        state = store_agent_error(state, agent_role, str(e))
    
    return state


def content_strategist_node(state: MarketingResearchState) -> MarketingResearchState:
    """Content Strategist node."""
    agent_role = 'content_strategist'
    
    try:
        config_path = os.path.join(os.path.dirname(__file__), '..', 'config', 'agents.yaml')
        agent_configs = load_agent_configs(config_path)
        agent_config = agent_configs.get(agent_role, {})
        
        agent = create_agent_from_config(agent_role, agent_config)
        
        task_description = f"""
        Develop a comprehensive content strategy for beverage brands based on market research insights.
        
        **Specific Content Strategy Requirements**:
        - Target audience: {state['target_audience']}
        - Campaign type: {state.get('campaign_type', 'marketing campaign')}
        - Budget allocation: ${state.get('budget', 0):,} over {state.get('duration', 'campaign period')}
        - Target brands: {', '.join(state.get('brands', ['selected brands']))}
        - Market segments: {', '.join(state['market_segments'])}
        - Product categories: {', '.join(state['product_categories'])}
        
        **Campaign Goals**: {', '.join(state.get('campaign_goals', ['brand awareness', 'engagement']))}
        
        **Content Strategy Focus Areas**:
        - Channel-specific content recommendations for {state.get('campaign_type', 'multi-channel campaign')}
        - Seasonal campaign strategies for {', '.join(state['product_categories'])} categories
        - Brand positioning strategies for {', '.join(state.get('brands', ['target brands']))}
        - Social media campaign ideas targeting {state['target_audience']}
        - Influencer collaboration strategies in {', '.join(state['market_segments'])} markets
        - Regional content adaptation for {', '.join(state['market_segments'])} regions
        
        **Content Requirements**:
        - Budget-conscious strategies within ${state.get('budget', 0):,} allocation
        - {state.get('duration', 'Campaign duration')}-specific content calendar
        - Brand-specific messaging for: {', '.join(state.get('brands', ['selected brands']))}
        
        **Expected Deliverables**:
        - Content strategy framework for {', '.join(state.get('brands', ['target brands']))}
        - Channel recommendations for {state.get('campaign_type', 'campaign')}
        - Regional content adaptation strategy for {', '.join(state['market_segments'])}
        
        **Integration Requirements**:
        - Build upon market research insights from previous agents
        - Reference competitive analysis findings when developing positioning strategies
        - Integrate data analysis results into content recommendations
        """
        
        result = agent.execute_task(state, task_description)
        state = store_agent_result(state, agent_role, result)
        
    except Exception as e:
        logger.error(f"Error in {agent_role} node: {e}")
        state = store_agent_error(state, agent_role, str(e))
    
    return state


def creative_copywriter_node(state: MarketingResearchState) -> MarketingResearchState:
    """Creative Copywriter node."""
    agent_role = 'creative_copywriter'
    
    try:
        config_path = os.path.join(os.path.dirname(__file__), '..', 'config', 'agents.yaml')
        agent_configs = load_agent_configs(config_path)
        agent_config = agent_configs.get(agent_role, {})
        
        agent = create_agent_from_config(agent_role, agent_config)
        
        task_description = f"""
        Create compelling marketing copy for beverage campaigns targeting {state['target_audience']}.
        
        **Specific Copywriting Requirements**:
        - Target audience: {state['target_audience']}
        - Campaign type: {state.get('campaign_type', 'marketing campaign')}
        - Budget context: ${state.get('budget', 0):,} over {state.get('duration', 'campaign period')}
        - Key brands to write for: {', '.join(state.get('brands', ['selected brands']))}
        - Product categories: {', '.join(state['product_categories'])}
        - Market segments: {', '.join(state['market_segments'])}
        
        **Campaign Goals**: {', '.join(state.get('campaign_goals', ['brand awareness', 'engagement']))}
        
        **Copy Development Focus**:
        - Social media posts and content for {', '.join(state.get('brands', ['target brands']))}
        - Product descriptions and messaging for {', '.join(state['product_categories'])} categories
        - Campaign taglines and slogans for {state.get('campaign_type', 'campaign')}
        - Promotional content targeting {state['target_audience']}
        - Brand voice and messaging guidelines for {', '.join(state.get('brands', ['selected brands']))}
        - Regional content variations for {', '.join(state['market_segments'])} markets
        
        **Copy Requirements**:
        - Align with {state.get('analysis_focus', 'campaign focus')} messaging
        - Budget-appropriate content for ${state.get('budget', 0):,} campaign
        - {state.get('duration', 'Campaign duration')}-specific messaging
        
        **Expected Deliverables**:
        - Brand-specific copy for: {', '.join(state.get('brands', ['selected brands']))}
        - Regional copy variations for: {', '.join(state['market_segments'])}
        - Campaign messaging aligned with {', '.join(state.get('campaign_goals', ['objectives']))}
        
        **Integration Requirements**:
        - Use content strategy guidance from the Content Strategist
        - Reference market research findings for audience-appropriate messaging
        - Align copy with data analysis insights on brand performance
        """
        
        result = agent.execute_task(state, task_description)
        state = store_agent_result(state, agent_role, result)
        
    except Exception as e:
        logger.error(f"Error in {agent_role} node: {e}")
        state = store_agent_error(state, agent_role, str(e))
    
    return state


def campaign_optimizer_node(state: MarketingResearchState) -> MarketingResearchState:
    """Campaign Optimizer node."""
    agent_role = 'campaign_optimizer'
    
    try:
        config_path = os.path.join(os.path.dirname(__file__), '..', 'config', 'agents.yaml')
        agent_configs = load_agent_configs(config_path)
        agent_config = agent_configs.get(agent_role, {})
        
        agent = create_agent_from_config(agent_role, agent_config)
        
        task_description = f"""
        Develop comprehensive optimization strategies for beverage marketing campaigns.
        
        **Specific Campaign Optimization Requirements**:
        - Total budget: ${state['budget']:,}
        - Campaign duration: {state['duration']}
        - Target audience: {state['target_audience']}
        - Campaign type: {state.get('campaign_type', 'marketing campaign')}
        - Target brands: {', '.join(state.get('brands', ['selected brands']))}
        - Market segments: {', '.join(state['market_segments'])}
        - Product categories: {', '.join(state['product_categories'])}
        - Expected revenue: ${state.get('expected_revenue', 25000):,}
        
        **Campaign Goals**: {', '.join(state.get('campaign_goals', ['optimization', 'ROI improvement']))}
        
        **Optimization Focus Areas**:
        - Budget allocation recommendations across {', '.join(state['market_segments'])} regions
        - ROI projections for {', '.join(state.get('brands', ['target brands']))} brands
        - Channel strategy optimization for {state.get('campaign_type', 'multi-channel campaign')}
        - Regional focus strategies for {', '.join(state['market_segments'])} markets
        - Performance improvement recommendations for {', '.join(state['product_categories'])} categories
        - Cost optimization suggestions within ${state['budget']:,} budget
        
        **Key Metrics to Optimize**: {', '.join(state.get('key_metrics', ['ROI', 'efficiency']))}
        
        **Expected Deliverables**:
        - Budget allocation strategy for ${state['budget']:,} across {', '.join(state['market_segments'])}
        - ROI optimization plan for {', '.join(state.get('brands', ['target brands']))}
        - Channel performance optimization for {state.get('campaign_type', 'campaign')}
        - Regional investment priorities and cost optimization recommendations
        
        **Integration Requirements**:
        - Use data analysis results to inform budget allocation decisions
        - Reference content strategy recommendations for channel optimization
        - Build upon market research insights for regional prioritization
        """
        
        result = agent.execute_task(state, task_description)
        state = store_agent_result(state, agent_role, result)
        
    except Exception as e:
        logger.error(f"Error in {agent_role} node: {e}")
        state = store_agent_error(state, agent_role, str(e))
    
    return state


def brand_performance_specialist_node(state: MarketingResearchState) -> MarketingResearchState:
    """Brand Performance Specialist node."""
    agent_role = 'brand_performance_specialist'
    
    try:
        config_path = os.path.join(os.path.dirname(__file__), '..', 'config', 'agents.yaml')
        agent_configs = load_agent_configs(config_path)
        agent_config = agent_configs.get(agent_role, {})
        
        agent = create_agent_from_config(agent_role, agent_config)
        
        task_description = f"""
        Analyze brand performance in the beverage market using comprehensive sales data from {state.get('data_file_path', 'data/beverage_sales.csv')}.
        
        **Specific Brand Performance Analysis Requirements**:
        - Key brands to analyze: {', '.join(state.get('brands', ['selected brands']))}
        - Market segments focus: {', '.join(state['market_segments'])}
        - Product categories: {', '.join(state['product_categories'])}
        - Target audience context: {state['target_audience']}
        - Campaign budget context: ${state.get('budget', 0):,} over {state.get('duration', 'period')}
        - Brand metrics to track: {', '.join(state.get('key_metrics', ['brand_performance', 'market_share']))}
        
        **Brand Performance Focus Areas**:
        - Brand positioning and market share analysis for {', '.join(state.get('brands', ['target brands']))}
        - Competitive landscape evaluation in {', '.join(state['market_segments'])} markets
        - Brand health metrics and performance indicators for {', '.join(state.get('brands', ['selected brands']))}
        - Growth opportunities identification in {', '.join(state['product_categories'])} categories
        - Strategic brand recommendations for {state.get('campaign_type', 'marketing initiatives')}
        - Market penetration analysis across {', '.join(state['market_segments'])} regions
        
        **Brand Context**:
        - Brand awareness: {state.get('brand_metrics', {}).get('brand_awareness', 'N/A')}%
        - Sentiment score: {state.get('brand_metrics', {}).get('sentiment_score', 'N/A')}
        - Market position: {state.get('brand_metrics', {}).get('market_position', 'N/A')}
        
        **Expected Deliverables**:
        - Brand performance dashboard for: {', '.join(state.get('brands', ['selected brands']))}
        - Market share analysis in: {', '.join(state['market_segments'])}
        - Brand growth opportunities and strategic recommendations
        - Competitive positioning insights for target brands
        
        **Integration Requirements**:
        - Use competitive analysis results to assess brand positioning
        - Reference data analysis findings for performance metrics validation
        - Build upon market research insights for growth opportunity identification
        """
        
        result = agent.execute_task(state, task_description)
        state = store_agent_result(state, agent_role, result)
        
    except Exception as e:
        logger.error(f"Error in {agent_role} node: {e}")
        state = store_agent_error(state, agent_role, str(e))
    
    return state


def forecasting_specialist_node(state: MarketingResearchState) -> MarketingResearchState:
    """Forecasting Specialist node."""
    agent_role = 'forecasting_specialist'
    
    try:
        config_path = os.path.join(os.path.dirname(__file__), '..', 'config', 'agents.yaml')
        agent_configs = load_agent_configs(config_path)
        agent_config = agent_configs.get(agent_role, {})
        
        agent = create_agent_from_config(agent_role, agent_config)
        
        task_description = f"""
        Generate accurate sales forecasts and predictive models using data from {state.get('data_file_path', 'data/beverage_sales.csv')}.
        
        **Specific Forecasting Requirements**:
        - Forecast periods: {state.get('forecast_periods', 30)} days
        - Target brands for forecasting: {', '.join(state.get('brands', ['selected brands']))}
        - Market segments: {', '.join(state['market_segments'])}
        - Product categories: {', '.join(state['product_categories'])}
        - Expected revenue target: ${state.get('expected_revenue', 25000):,}
        - Campaign context: ${state.get('budget', 0):,} over {state.get('duration', 'forecast period')}
        - Target audience: {state['target_audience']}
        
        **Forecasting Focus Areas**:
        - Sales forecasting with confidence intervals for {', '.join(state.get('brands', ['target brands']))}
        - Predictive modeling and trend analysis in {', '.join(state['market_segments'])} markets
        - Scenario planning for {state.get('campaign_type', 'marketing campaign')} impact
        - Market trend predictions for {', '.join(state['product_categories'])} categories
        - Revenue projections for {', '.join(state.get('brands', ['selected brands']))}
        - Risk assessment and forecasting accuracy for ${state.get('budget', 0):,} investment
        
        **Key Metrics to Forecast**: {', '.join(state.get('key_metrics', ['revenue', 'sales']))}
        
        **Expected Deliverables**:
        - {state.get('forecast_periods', 30)}-day sales forecast for: {', '.join(state.get('brands', ['selected brands']))}
        - Revenue projections across: {', '.join(state['market_segments'])}
        - Risk assessment for ${state.get('expected_revenue', 25000):,} revenue target
        - Market trend predictions and scenario analysis
        
        **Integration Requirements**:
        - Use market research findings to inform trend predictions
        - Reference data analysis results for historical pattern validation
        - Consider competitive analysis insights for scenario planning
        """
        
        result = agent.execute_task(state, task_description)
        state = store_agent_result(state, agent_role, result)
        
    except Exception as e:
        logger.error(f"Error in {agent_role} node: {e}")
        state = store_agent_error(state, agent_role, str(e))
    
    return state


# Agent node mapping for easy access
AGENT_NODES = {
    'market_research_analyst': market_research_analyst_node,
    'competitive_analyst': competitive_analyst_node,
    'data_analyst': data_analyst_node,
    'content_strategist': content_strategist_node,
    'creative_copywriter': creative_copywriter_node,
    'campaign_optimizer': campaign_optimizer_node,
    'brand_performance_specialist': brand_performance_specialist_node,
    'forecasting_specialist': forecasting_specialist_node,
}<|MERGE_RESOLUTION|>--- conflicted
+++ resolved
@@ -17,11 +17,6 @@
 
 from .state import MarketingResearchState, AgentStatus, store_agent_result, store_agent_error, get_agent_context
 from ..tools.langgraph_tools import (
-<<<<<<< HEAD
-    calculate_roi, analyze_kpis, forecast_sales, plan_budget,
-    analyze_brand_performance, calculate_market_share, time_series_analysis,
-    cross_sectional_analysis, beverage_market_analysis, profitability_analysis
-=======
     calculate_roi,
     analyze_kpis,
     forecast_sales,
@@ -32,7 +27,6 @@
     cross_sectional_analysis,
     beverage_market_analysis,
     profitability_analysis,
->>>>>>> 3dcb3b90
 )
 
 logger = logging.getLogger(__name__)
