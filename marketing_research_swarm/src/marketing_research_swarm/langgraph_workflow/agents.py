"""
LangGraph Agent Nodes for Marketing Research Workflow

This module defines the agent nodes that replace CrewAI agents with LangGraph nodes.
Each agent is implemented as a LangGraph node function that processes the state.
"""

import yaml
import os
from typing import Dict, Any, List, Optional
from datetime import datetime
import logging
from langchain_openai import ChatOpenAI
from langchain_ollama import ChatOllama
from langchain.schema import HumanMessage, SystemMessage
import requests

from .state import MarketingResearchState, AgentStatus, store_agent_result, store_agent_error, get_agent_context
from ..tools.langgraph_tools import (
    calculate_roi,
    analyze_kpis,
    forecast_sales,
    plan_budget,
    analyze_brand_performance,
    calculate_market_share,
    time_series_analysis,
    cross_sectional_analysis,
    beverage_market_analysis,
    profitability_analysis,
)

logger = logging.getLogger(__name__)


def _import_and_execute_report_summarizer(state: MarketingResearchState) -> MarketingResearchState:
    """Import and execute the enhanced report summarizer from enhanced_agent_nodes"""
    try:
        from .enhanced_agent_nodes import enhanced_report_summarizer_node
        return enhanced_report_summarizer_node(state)
    except ImportError as e:
        logger.error(f"Failed to import enhanced report summarizer: {e}")
        # Fallback to a simple summarizer
        return _simple_report_summarizer(state)


def _simple_report_summarizer(state: MarketingResearchState) -> MarketingResearchState:
    """Simple fallback report summarizer if enhanced version is not available"""
    try:
        all_results = state.get('agent_results', {})
        
        # Create a simple summary
        summary_lines = ["# Marketing Research Summary\n"]
        
        for agent_name, result in all_results.items():
            if agent_name == 'report_summarizer':
                continue
                
            agent_title = agent_name.replace('_', ' ').title()
            summary_lines.append(f"## {agent_title}\n")
            
            if isinstance(result, dict):
                if 'analysis' in result:
                    summary_lines.append(f"**Analysis:** {result['analysis']}\n")
                if 'recommendations' in result:
                    summary_lines.append(f"**Recommendations:** {result['recommendations']}\n")
            else:
                summary_lines.append(f"{result}\n")
            
            summary_lines.append("")
        
        final_report = {
            'final_summary': '\n'.join(summary_lines),
            'timestamp': datetime.now().isoformat(),
            'mode': 'fallback'
        }
        
        # Store the result
        if 'agent_results' not in state:
            state['agent_results'] = {}
        state['agent_results']['report_summarizer'] = final_report
        state['final_report'] = final_report
        
        logger.info("Simple report summarizer completed")
        
    except Exception as e:
        logger.error(f"Error in simple report summarizer: {e}")
        if 'agent_errors' not in state:
            state['agent_errors'] = {}
        state['agent_errors']['report_summarizer'] = str(e)
    
    return state


class LangGraphAgent:
    """Base class for LangGraph agent nodes."""
    
    def __init__(self, role: str, goal: str, backstory: str, tools: List[str], llm_config: str = "openai/gpt-4o-mini"):
        self.role = role
        self.goal = goal
        self.backstory = backstory
        self.tools = tools
        self.llm_config = llm_config
        self.llm = self._initialize_llm()
        
        # Initialize tools
        self.available_tools = {
            "calculate_roi": calculate_roi,
            "analyze_kpis": analyze_kpis,
            "forecast_sales": forecast_sales,
            "plan_budget": plan_budget,
            "analyze_brand_performance": analyze_brand_performance,
            "calculate_market_share": calculate_market_share,
            "time_series_analysis": time_series_analysis,
            "cross_sectional_analysis": cross_sectional_analysis,
            "beverage_market_analysis": beverage_market_analysis,
            "profitability_analysis": profitability_analysis,
        }
        
    def _initialize_llm(self):
        """Initialize the LLM for the agent."""
        try:
            if 'OPENAI_API_KEY' in os.environ and os.environ['OPENAI_API_KEY'] != 'your_openai_api_key_here':
                return ChatOpenAI(model="gpt-4o-mini", temperature=0.7)
            else:
                # Try Ollama as fallback
                try:
                    response = requests.get("http://localhost:11434/api/health", timeout=5)
                    response.raise_for_status()
                    return ChatOllama(model="gemma", base_url="http://localhost:11434")
                except requests.exceptions.RequestException:
                    logger.warning(f"No LLM configured for agent {self.role}")
                    return None
        except Exception as e:
            logger.error(f"Failed to initialize LLM for {self.role}: {e}")
            return None
    
    def execute_task(self, state: MarketingResearchState, task_description: str) -> Dict[str, Any]:
        """Execute the agent's task with the given state and task description."""
        if not self.llm:
            raise Exception(f"No LLM available for agent {self.role}")
        
        # Get context for this agent
        context = get_agent_context(state, self.role)
        
        # Create system message with agent's role and context
        system_message = SystemMessage(content=f"""
You are a {self.role} with the following background:
{self.backstory}

Your goal is: {self.goal}

You have access to the following tools: {', '.join(self.tools)}

Current workflow context:
- Target Audience: {context.get('target_audience', 'Not specified')}
- Campaign Type: {context.get('campaign_type', 'Not specified')}
- Budget: ${context.get('budget', 0):,}
- Duration: {context.get('duration', 'Not specified')}
- Analysis Focus: {context.get('analysis_focus', 'Not specified')}
- Business Objective: {context.get('business_objective', 'Not specified')}

Previous Agent Results (use these to inform your analysis):
{self._format_previous_results(context)}

IMPORTANT: If previous agent results are available above, you should:
1. Reference and build upon their findings in your analysis
2. Avoid duplicating work already completed by other agents
3. Focus on your specific expertise while integrating previous insights
4. Cite specific findings from other agents when relevant

OUTPUT FORMAT REQUIREMENTS:
Please structure your response with clear sections to enable downstream agents to easily extract key information:

1. **Key Insights**: Start with 3-5 bullet points of your main findings
2. **Recommendations**: Provide 2-4 specific, actionable recommendations
3. **Brand-Specific Analysis**: Include insights for each mentioned brand ({', '.join(context.get('brands', []))})
4. **Numerical Data**: Include specific percentages, dollar amounts, and metrics where applicable
5. **Integration Points**: Explicitly reference how your analysis builds on previous agent findings

Format your response as a comprehensive analysis with these clearly marked sections.
""")
        
        # Create human message with task
        human_message = HumanMessage(content=task_description)
        
        try:
            # Execute the LLM call
            response = self.llm.invoke([system_message, human_message])
            
            # Process the response and extract structured data
            result = {
                'agent_role': self.role,
                'task_description': task_description,
                'analysis': response.content,
                'timestamp': datetime.now().isoformat(),
                'context_used': list(context.keys()),
                'tools_available': self.tools
            }
            
            # Extract structured insights from the analysis
            structured_insights = self._extract_structured_insights(response.content, context)
            result.update(structured_insights)
            
            # Attach structured tool parameter suggestions based on role and context
            suggestions = self._build_tool_param_suggestions(context)
            if suggestions:
                result['tool_param_suggestions'] = suggestions
            
            # Execute relevant tools BEFORE LLM analysis so they can be included
            tool_results = self._execute_relevant_tools(context, "")  # Execute regardless of response
            
            # If we have tool results, re-run the LLM with tool data included
            if tool_results:
                result['tool_results'] = tool_results
                
                # Create enhanced human message with tool results for analysis
                enhanced_task = self._create_enhanced_task_with_tools(task_description, tool_results)
                enhanced_human_message = HumanMessage(content=enhanced_task)
                
                # Re-run LLM with tool data for deeper analysis
                enhanced_response = self.llm.invoke([system_message, enhanced_human_message])
                result['analysis'] = enhanced_response.content
                
                # Re-extract structured insights from enhanced analysis
                enhanced_insights = self._extract_structured_insights(enhanced_response.content, context)
                result.update(enhanced_insights)
            else:
                result['tool_results'] = {}
            
            return result
            
        except Exception as e:
            logger.error(f"Error executing task for {self.role}: {e}")
            raise
    
    def _format_previous_results(self, context: Dict[str, Any]) -> str:
        """Format previous agent results for context with actual insights."""
        previous_results = []
        
        for key, value in context.items():
            if key.endswith('_results') and value:
                agent_name = key.replace('_results', '').replace('_', ' ').title()
                
                # Extract key insights from the result
                if isinstance(value, dict):
                    insights = []
                    
                    # Extract analysis summary
                    if 'analysis' in value:
                        analysis = str(value['analysis'])[:300] + "..." if len(str(value['analysis'])) > 300 else str(value['analysis'])
                        insights.append(f"Analysis: {analysis}")
                    
                    # Extract recommendations
                    if 'recommendations' in value:
                        recommendations = value['recommendations']
                        if isinstance(recommendations, list):
                            insights.append(f"Recommendations: {', '.join(recommendations[:3])}")
                        else:
                            rec_text = str(recommendations)[:200] + "..." if len(str(recommendations)) > 200 else str(recommendations)
                            insights.append(f"Recommendations: {rec_text}")
                    
                    # Extract key metrics or insights
                    if 'key_insights' in value:
                        insights.append(f"Key Insights: {', '.join(value['key_insights'][:3])}")
                    elif 'insights' in value:
                        insights.append(f"Insights: {', '.join(value['insights'][:3])}")
                    
                    # Extract tool results summaries
                    if 'tool_results' in value:
                        tool_count = len(value['tool_results'])
                        insights.append(f"Tool Analysis: {tool_count} analytical tools executed")
                    
                    # Extract structured insights for easier consumption
                    if 'brand_specific_insights' in value:
                        brand_count = len(value['brand_specific_insights'])
                        insights.append(f"Brand Insights: Analysis for {brand_count} brands")
                    
                    if 'numerical_insights' in value:
                        numerical = value['numerical_insights']
                        if 'roi_percentage' in numerical:
                            insights.append(f"ROI: {numerical['roi_percentage']}%")
                        if 'financial_figures' in numerical:
                            insights.append(f"Financial Data: {len(numerical['financial_figures'])} figures analyzed")
                    
                    # Add role-specific structured data previews
                    if 'performance_metrics' in value:
                        metrics_count = len(value['performance_metrics'])
                        insights.append(f"Performance Metrics: {metrics_count} KPIs measured")
                    
                    if 'budget_allocation' in value:
                        allocation_count = len(value['budget_allocation'])
                        insights.append(f"Budget Allocation: {allocation_count} categories planned")
                    
                    if 'forecast_values' in value:
                        forecast_count = len(value['forecast_values'])
                        insights.append(f"Forecasts: {forecast_count} projections generated")
                    
                    if insights:
                        previous_results.append(f"**{agent_name} Results:**")
                        for insight in insights:
                            previous_results.append(f"  • {insight}")
                    else:
                        previous_results.append(f"**{agent_name}:** Analysis completed")
                else:
                    previous_results.append(f"**{agent_name}:** {str(value)[:200]}...")
        
        if not previous_results:
            return "No previous results available."
        
        return "\n".join(previous_results)
    
    def _extract_structured_insights(self, analysis_text: str, context: Dict[str, Any]) -> Dict[str, Any]:
        """Extract structured data from LLM analysis text for easy downstream consumption."""
        import re
        
        structured = {}
        
        # Extract key insights (look for bullet points, numbered lists, or "key insights" sections)
        key_insights = []
        insight_patterns = [
            r"(?:key insights?|main findings?|important points?):\s*(.+?)(?=\n\n|\n[A-Z]|\Z)",
            r"[•\-*]\s*(.+?)(?=\n[•\-*]|\n\n|\Z)",
            r"^\d+\.\s*(.+?)(?=\n\d+\.|\n\n|\Z)"
        ]
        
        for pattern in insight_patterns:
            matches = re.findall(pattern, analysis_text, re.IGNORECASE | re.MULTILINE | re.DOTALL)
            for match in matches[:5]:  # Limit to top 5 insights
                cleaned = match.strip().replace('\n', ' ')[:200]  # Clean and truncate
                if len(cleaned) > 20:  # Only meaningful insights
                    key_insights.append(cleaned)
        
        if key_insights:
            structured['key_insights'] = key_insights
        
        # Extract recommendations (look for recommendation sections)
        recommendations = []
        rec_patterns = [
            r"(?:recommendations?|suggestions?|next steps?):\s*(.+?)(?=\n\n|\n[A-Z]|\Z)",
            r"(?:recommend|suggest)(?:s|ed)?:?\s*(.+?)(?=\n\n|\Z)"
        ]
        
        for pattern in rec_patterns:
            matches = re.findall(pattern, analysis_text, re.IGNORECASE | re.MULTILINE | re.DOTALL)
            for match in matches[:3]:  # Limit to top 3 recommendations
                cleaned = match.strip().replace('\n', ' ')[:200]
                if len(cleaned) > 20:
                    recommendations.append(cleaned)
        
        if recommendations:
            structured['recommendations'] = recommendations
        
        # Extract brand-specific insights (based on context brands)
        brands = context.get('brands', [])
        if brands:
            brand_insights = {}
            for brand in brands:
                brand_mentions = re.findall(rf"{brand}.{0,150}", analysis_text, re.IGNORECASE)
                if brand_mentions:
                    # Get the most relevant mention
                    best_mention = max(brand_mentions, key=len)[:200]
                    brand_insights[brand] = best_mention.strip()
            
            if brand_insights:
                structured['brand_specific_insights'] = brand_insights
        
        # Extract numerical data (ROI, percentages, dollar amounts)
        numerical_data = {}
        
        # ROI percentages
        roi_matches = re.findall(r"roi\s*(?:of\s*)?(\d+(?:\.\d+)?)\s*%", analysis_text, re.IGNORECASE)
        if roi_matches:
            numerical_data['roi_percentage'] = float(roi_matches[0])
        
        # Revenue/cost figures
        money_matches = re.findall(r"\$\s*(\d[\d,]*(?:\.\d+)?)", analysis_text)
        if money_matches:
            amounts = [float(m.replace(',', '')) for m in money_matches]
            numerical_data['financial_figures'] = amounts
        
        # Percentage figures
        percent_matches = re.findall(r"(\d+(?:\.\d+)?)\s*%", analysis_text)
        if percent_matches:
            percentages = [float(p) for p in percent_matches[:5]]  # Top 5 percentages
            numerical_data['percentages'] = percentages
        
        if numerical_data:
            structured['numerical_insights'] = numerical_data
        
        # Role-specific structured extraction
        if self.role == 'market_research_analyst':
            structured.update(self._extract_market_research_structure(analysis_text, context))
        elif self.role == 'data_analyst':
            structured.update(self._extract_data_analysis_structure(analysis_text, context))
        elif self.role == 'content_strategist':
            structured.update(self._extract_content_strategy_structure(analysis_text, context))
        elif self.role == 'campaign_optimizer':
            structured.update(self._extract_campaign_optimization_structure(analysis_text, context))
        elif self.role == 'forecasting_specialist':
            structured.update(self._extract_forecasting_structure(analysis_text, context))
        
        return structured
    
    def _extract_market_research_structure(self, text: str, context: Dict[str, Any]) -> Dict[str, Any]:
        """Extract market research specific structured data."""
        import re
        
        structure = {}
        
        # Market opportunities
        opportunities = re.findall(r"(?:opportunity|potential):?\s*(.+?)(?=\n|\.|,)", text, re.IGNORECASE)
        if opportunities:
            structure['market_opportunities'] = opportunities[:3]
        
        # Competitive landscape insights
        competitive_insights = re.findall(r"(?:competitor|competition|competitive):?\s*(.+?)(?=\n\n|\Z)", text, re.IGNORECASE)
        if competitive_insights:
            structure['competitive_landscape_insights'] = competitive_insights[:3]
        
        # Market size/value
        market_values = re.findall(r"market\s+(?:size|value|worth)\s*(?:of\s*)?\$?\s*(\d[\d,]*(?:\.\d+)?)", text, re.IGNORECASE)
        if market_values:
            structure['market_size_estimates'] = [float(v.replace(',', '')) for v in market_values]
        
        return structure
    
    def _extract_data_analysis_structure(self, text: str, context: Dict[str, Any]) -> Dict[str, Any]:
        """Extract data analysis specific structured data."""
        import re
        
        structure = {}
        
        # Performance metrics
        metrics = {}
        metric_patterns = [
            (r"revenue:?\s*\$?(\d[\d,]*(?:\.\d+)?)", 'revenue'),
            (r"profit:?\s*\$?(\d[\d,]*(?:\.\d+)?)", 'profit'),
            (r"margin:?\s*([\d,]+(?:\.\d+)?)\s*%", 'profit_margin'),
            (r"growth:?\s*([\d,]+(?:\.\d+)?)\s*%", 'growth_rate'),
            (r"market\s+share:?\s*([\d,]+(?:\.\d+)?)\s*%", 'market_share')
        ]
        
        for pattern, metric_name in metric_patterns:
            matches = re.findall(pattern, text, re.IGNORECASE)
            if matches:
                metrics[metric_name] = float(matches[0].replace(',', ''))
        
        if metrics:
            structure['performance_metrics'] = metrics
        
        # Top performing brands/categories
        top_performers = re.findall(r"(?:top|best|leading|highest)\s+(?:performing\s+)?(.+?)(?:in|with|for)", text, re.IGNORECASE)
        if top_performers:
            structure['top_performers'] = top_performers[:3]
        
        return structure
    
    def _extract_content_strategy_structure(self, text: str, context: Dict[str, Any]) -> Dict[str, Any]:
        """Extract content strategy specific structured data."""
        import re
        
        structure = {}
        
        # Channel recommendations
        channels = re.findall(r"(?:channel|platform):?\s*(.+?)(?=\n|,|\.|for)", text, re.IGNORECASE)
        if channels:
            structure['recommended_channels'] = channels[:5]
        
        # Content types
        content_types = re.findall(r"(?:content|campaign)\s+(?:type|format):?\s*(.+?)(?=\n|,|\.|for)", text, re.IGNORECASE)
        if content_types:
            structure['content_types'] = content_types[:5]
        
        # Messaging themes
        themes = re.findall(r"(?:theme|message|messaging):?\s*(.+?)(?=\n\n|\Z)", text, re.IGNORECASE)
        if themes:
            structure['messaging_themes'] = themes[:3]
        
        return structure
    
    def _extract_campaign_optimization_structure(self, text: str, context: Dict[str, Any]) -> Dict[str, Any]:
        """Extract campaign optimization specific structured data."""
        import re
        
        structure = {}
        
        # Budget allocation
        budget_items = re.findall(r"(?:allocate|budget|spend):?\s*\$?(\d[\d,]*(?:\.\d+)?)s*(?:for|on|to)\s*(.+?)(?=\n|,|\.|and)", text, re.IGNORECASE)
        if budget_items:
            budget_allocation = {}
            for amount, item in budget_items:
                budget_allocation[item.strip()] = float(amount.replace(',', ''))
            structure['budget_allocation'] = budget_allocation
        
        # ROI projections
        roi_projections = re.findall(r"(?:projected|expected)\s+roi:?\s*([\d,]+(?:\.\d+)?)\s*%", text, re.IGNORECASE)
        if roi_projections:
            structure['roi_projections'] = [float(r.replace(',', '')) for r in roi_projections]
        
        return structure
    
    def _extract_forecasting_structure(self, text: str, context: Dict[str, Any]) -> Dict[str, Any]:
        """Extract forecasting specific structured data."""
        import re
        
        structure = {}
        
        # Forecast values
        forecast_values = re.findall(r"(?:forecast|predicted|projected):?\s*\$?(\d[\d,]*(?:\.\d+)?)", text, re.IGNORECASE)
        if forecast_values:
            structure['forecast_values'] = [float(v.replace(',', '')) for v in forecast_values]
        
        # Confidence intervals
        confidence = re.findall(r"confidence:?\s*([\d,]+(?:\.\d+)?)\s*%", text, re.IGNORECASE)
        if confidence:
            structure['confidence_levels'] = [float(c.replace(',', '')) for c in confidence]
        
        # Risk factors
        risks = re.findall(r"(?:risk|concern|challenge):?\s*(.+?)(?=\n|\.|,)", text, re.IGNORECASE)
        if risks:
            structure['risk_factors'] = risks[:3]
        
        return structure
    
    def _create_enhanced_task_with_tools(self, task_description: str, tool_results: Dict[str, Any]) -> str:
        """Create enhanced task description that includes tool results for LLM analysis."""
        
        enhanced_task = f"{task_description}\n\n"
        enhanced_task += "**ANALYTICAL DATA AVAILABLE:**\n"
        enhanced_task += "The following analytical tools have been executed with results. Please analyze this data thoroughly and integrate findings into your response:\n\n"
        
        for tool_name, tool_data in tool_results.items():
            enhanced_task += f"**{tool_name.replace('_', ' ').title()} Results:**\n"
            
            # Parse tool data if it's a JSON string
            try:
                if isinstance(tool_data, str):
                    import json
                    parsed_data = json.loads(tool_data)
                else:
                    parsed_data = tool_data
                
                # Extract key insights from tool data
                if isinstance(parsed_data, dict):
                    # Add revenue/financial data
                    if 'total_revenue' in parsed_data:
                        enhanced_task += f"- Total Revenue: ${parsed_data['total_revenue']:,.2f}\n"
                    if 'total_profit' in parsed_data:
                        enhanced_task += f"- Total Profit: ${parsed_data['total_profit']:,.2f}\n"
                    if 'average_profit_margin' in parsed_data:
                        enhanced_task += f"- Average Profit Margin: {parsed_data['average_profit_margin']:.2f}%\n"
                    if 'roi_percentage' in parsed_data:
                        enhanced_task += f"- ROI: {parsed_data['roi_percentage']:.2f}%\n"
                    
                    # Add performance metrics
                    if 'top_performers' in parsed_data and parsed_data['top_performers']:
                        enhanced_task += f"- Top Performers: {list(parsed_data['top_performers'].keys())[:3]}\n"
                    if 'top_brands' in parsed_data and parsed_data['top_brands']:
                        top_brands = list(parsed_data['top_brands'].keys())[:3] if isinstance(parsed_data['top_brands'], dict) else parsed_data['top_brands'][:3]
                        enhanced_task += f"- Top Brands: {top_brands}\n"
                    
                    # Add forecasting data
                    if 'forecast_values' in parsed_data:
                        avg_forecast = sum(parsed_data['forecast_values']) / len(parsed_data['forecast_values']) if parsed_data['forecast_values'] else 0
                        enhanced_task += f"- Average Forecast Value: ${avg_forecast:,.2f}\n"
                    
                    # Add market insights
                    if 'market_opportunities' in parsed_data:
                        enhanced_task += f"- Market Opportunities: {parsed_data['market_opportunities'][:2]}\n"
                    
                    # Add budget allocation
                    if 'budget_allocation' in parsed_data:
                        enhanced_task += f"- Budget Allocation: {parsed_data['budget_allocation']}\n"
                    
                    # Add any insights or summary
                    insight_fields = ['profitability_insights', 'market_overview', 'forecast_insights', 'kpi_insights', 'brand_insights']
                    for field in insight_fields:
                        if field in parsed_data:
                            enhanced_task += f"- {field.replace('_', ' ').title()}: {parsed_data[field]}\n"
                
                enhanced_task += "\n"
                
            except Exception as e:
                # If parsing fails, include raw data
                enhanced_task += f"Raw data: {str(tool_data)[:300]}...\n\n"
        
        enhanced_task += "**ANALYSIS REQUIREMENTS:**\n"
        enhanced_task += "1. Thoroughly analyze the above tool results and extract key insights\n"
        enhanced_task += "2. Reference specific numbers, percentages, and metrics from the tool data\n"
        enhanced_task += "3. Compare performance across brands, regions, or categories using the data\n"
        enhanced_task += "4. Identify trends and patterns from the analytical results\n"
        enhanced_task += "5. Provide data-driven recommendations based on the tool findings\n"
        enhanced_task += "6. Integrate tool insights with your domain expertise\n\n"
        
        return enhanced_task
    
    def _build_tool_param_suggestions(self, context: Dict[str, Any]) -> Dict[str, Any]:
        """Create structured tool parameter suggestions per agent role consistent with tool signatures."""
        suggestions = {}
        data_file = context.get('data_file_path', 'data/beverage_sales.csv')
        # Resolve to an existing path if possible (prefer absolute workspace path)
        data_path = data_file
        try:
            import os
            candidates = [
                data_file,
                '/workspaces/crewai_demo/marketing_research_swarm/data/beverage_sales.csv',
                'data/beverage_sales.csv'
            ]
            for p in candidates:
                if p and os.path.exists(p):
                    data_path = p
                    break
        except Exception:
            pass
        
        # Get specific analysis parameters from context
        brands = context.get('brands', [])
        market_segments = context.get('market_segments', [])
        product_categories = context.get('product_categories', [])
        if self.role == 'data_analyst':
            if 'profitability_analysis' in self.tools:
                suggestions['profitability_analysis'] = {
                    'data_path': data_path,
                    'analysis_dimension': 'brand',
                    'brands': brands if brands else None,
                    'market_segments': market_segments if market_segments else None
                }
            if 'cross_sectional_analysis' in self.tools:
                suggestions['cross_sectional_analysis'] = {
                    'data_path': data_path,
                    'segment_column': 'brand',
                    'value_column': 'total_revenue',
                    'brands': brands if brands else None
                }
            if 'time_series_analysis' in self.tools:
                suggestions['time_series_analysis'] = {
                    'data_path': data_path,
                    'date_column': 'sale_date',
                    'value_column': 'total_revenue',
                    'brands': brands if brands else None,
                    'categories': product_categories if product_categories else None
                }
            if 'analyze_kpis' in self.tools:
                suggestions['analyze_kpis'] = {
                    'data_path': data_path,
                    'brands': brands if brands else None,
                    'market_segments': market_segments if market_segments else None
                }
        elif self.role == 'market_research_analyst' and 'beverage_market_analysis' in self.tools:
            suggestions['beverage_market_analysis'] = {
                'data_path': data_path,
                'brands': brands if brands else None,
                'market_segments': market_segments if market_segments else None,
                'product_categories': product_categories if product_categories else None
            }
        elif self.role == 'forecasting_specialist' and 'forecast_sales' in self.tools:
            suggestions['forecast_sales'] = {
                'data_path': data_path,
                'periods': context.get('forecast_periods', 30),
                'brands': brands if brands else None,
                'market_segments': market_segments if market_segments else None
            }
        elif self.role == 'campaign_optimizer':
            if 'calculate_roi' in self.tools:
                suggestions['calculate_roi'] = {
                    'investment': context.get('budget', 250000),
                    'revenue': context.get('expected_revenue', 25000),
                    'brands': brands if brands else None,
                    'campaign_type': context.get('campaign_type', 'marketing campaign')
                }
            if 'plan_budget' in self.tools:
                suggestions['plan_budget'] = {
                    'total_budget': context.get('budget', 250000),
                    'market_segments': market_segments if market_segments else None,
                    'campaign_goals': context.get('campaign_goals', [])
                }
        elif self.role == 'brand_performance_specialist':
            if 'calculate_market_share' in self.tools:
                suggestions['calculate_market_share'] = {
                    'company_revenue': None,
                    'total_market_revenue': None,
                    'brands': brands if brands else None
                }
            if 'analyze_brand_performance' in self.tools:
                suggestions['analyze_brand_performance'] = {
                    'data_path': data_path,
                    'brands': brands if brands else None,
                    'market_segments': market_segments if market_segments else None
                }
        # Only return if non-empty
        return suggestions
    
    def _execute_relevant_tools(self, context: Dict[str, Any], response_content: str) -> Dict[str, Any]:
        """Execute tools that are relevant to the agent's analysis with enhanced parameters."""
        tool_results = {}
        
        # Get data path with fallback handling
        data_file = context.get('data_file_path', 'data/beverage_sales.csv')
        
        # Get specific parameters from context
        brands = context.get('brands', [])
        market_segments = context.get('market_segments', [])
        product_categories = context.get('product_categories', [])
        
        try:
            if self.role == 'data_analyst':
                # Execute multiple analytical tools with specific parameters
                if 'profitability_analysis' in self.tools:
                    result = profitability_analysis.invoke({
                        'data_path': data_file,
                        'analysis_dimension': 'brand',
                        'brands': brands if brands else None,
                        'market_segments': market_segments if market_segments else None
                    })
                    tool_results['profitability_analysis'] = result
                
                if 'cross_sectional_analysis' in self.tools:
                    result = cross_sectional_analysis.invoke({
                        'data_path': data_file,
                        'segment_column': 'brand',
                        'value_column': 'total_revenue',
                        'brands': brands if brands else None
                    })
                    tool_results['cross_sectional_analysis'] = result
                
                if 'analyze_kpis' in self.tools:
                    result = analyze_kpis.invoke({
                        'data_path': data_file,
                        'brands': brands if brands else None,
                        'market_segments': market_segments if market_segments else None
                    })
                    tool_results['analyze_kpis'] = result
            
            elif self.role == 'market_research_analyst':
                if 'beverage_market_analysis' in self.tools:
                    result = beverage_market_analysis.invoke({
                        'data_path': data_file,
                        'brands': brands if brands else None,
                        'market_segments': market_segments if market_segments else None,
                        'product_categories': product_categories if product_categories else None
                    })
                    tool_results['beverage_market_analysis'] = result
            
            elif self.role == 'forecasting_specialist':
                if 'forecast_sales' in self.tools:
                    result = forecast_sales.invoke({
                        'data_path': data_file,
                        'periods': context.get('forecast_periods', 30),
                        'brands': brands if brands else None,
                        'market_segments': market_segments if market_segments else None
                    })
                    tool_results['forecast_sales'] = result
            
            elif self.role == 'campaign_optimizer':
                if 'calculate_roi' in self.tools:
                    result = calculate_roi.invoke({
                        'investment': context.get('budget', 250000),
                        'revenue': context.get('expected_revenue', 25000)
                    })
                    tool_results['calculate_roi'] = result
                
                if 'plan_budget' in self.tools:
                    result = plan_budget.invoke({
                        'total_budget': context.get('budget', 250000),
                        'channels': ['Digital Marketing', 'Social Media', 'Traditional Media', 'Content Marketing'],
                        'priorities': [1.5, 1.3, 1.0, 1.2]  # Higher priority for digital and social
                    })
                    tool_results['plan_budget'] = result
            
            elif self.role == 'brand_performance_specialist':
                if 'analyze_brand_performance' in self.tools:
                    result = analyze_brand_performance.invoke({
                        'data_path': data_file,
                        'brands': brands if brands else None,
                        'market_segments': market_segments if market_segments else None
                    })
                    tool_results['analyze_brand_performance'] = result
                
                if 'calculate_market_share' in self.tools:
                    result = calculate_market_share.invoke({
                        'company_revenue': None,  # Will use defaults from tool
                        'total_market_revenue': None,
                        'brands': brands if brands else None
                    })
                    tool_results['calculate_market_share'] = result
                
        except Exception as e:
            logger.warning(f"Tool execution error for {self.role}: {e}")
        
        return tool_results


def load_agent_configs(config_path: str) -> Dict[str, Dict[str, Any]]:
    """Load agent configurations from YAML file."""
    try:
        with open(config_path, 'r') as file:
            return yaml.safe_load(file)
    except Exception as e:
        logger.error(f"Failed to load agent configs from {config_path}: {e}")
        return {}


def create_agent_from_config(agent_name: str, agent_config: Dict[str, Any]) -> LangGraphAgent:
    """Create a LangGraph agent from configuration."""
    return LangGraphAgent(
        role=agent_config.get('role', agent_name),
        goal=agent_config.get('goal', ''),
        backstory=agent_config.get('backstory', ''),
        tools=agent_config.get('tools', []),
        llm_config=agent_config.get('llm', 'openai/gpt-4o-mini')
    )


# Agent node functions for LangGraph
def market_research_analyst_node(state: MarketingResearchState) -> MarketingResearchState:
    """Market Research Analyst node."""
    agent_role = 'market_research_analyst'
    
    try:
        # Load agent config
        config_path = os.path.join(os.path.dirname(__file__), '..', 'config', 'agents.yaml')
        agent_configs = load_agent_configs(config_path)
        agent_config = agent_configs.get(agent_role, {})
        
        # Create agent
        agent = create_agent_from_config(agent_role, agent_config)
        
        # Define task
        task_description = f"""
        Conduct comprehensive market research on the beverage industry using the enhanced sales data from {state.get('data_file_path', 'data/beverage_sales.csv')}.
        
        **Specific Research Focus**:
        - Target audience: {state['target_audience']}
        - Campaign type: {state.get('campaign_type', 'marketing campaign')}
        - Budget: ${state.get('budget', 0):,} over {state.get('duration', 'campaign period')}
        - Brands to research: {', '.join(state.get('brands', ['all brands']))}
        
        **Market Analysis Requirements**:
        - Market structure and dynamics for {', '.join(state['market_segments'])} segments
        - Seasonal patterns and trends in {', '.join(state['product_categories'])} categories
        - Pricing strategies and profit margins for {', '.join(state.get('brands', ['selected brands']))}
        - Regional performance analysis across {', '.join(state['market_segments'])} markets
        - Competitive landscape overview for {', '.join(state.get('brands', ['target brands']))}
        - Strategic recommendations for {state.get('analysis_focus', 'beverage market')}
        
        **Expected Deliverables**:
        - Market opportunity assessment for {state['target_audience']}
        - Brand positioning insights for: {', '.join(state.get('brands', ['selected brands']))}
        - Regional market dynamics in: {', '.join(state['market_segments'])}
        - Competitive intelligence and strategic recommendations
        """
        
        # Execute task
        result = agent.execute_task(state, task_description)
        
        # Store result in state
        state = store_agent_result(state, agent_role, result)
        
    except Exception as e:
        logger.error(f"Error in {agent_role} node: {e}")
        state = store_agent_error(state, agent_role, str(e))
    
    return state


def competitive_analyst_node(state: MarketingResearchState) -> MarketingResearchState:
    """Competitive Analyst node."""
    agent_role = 'competitive_analyst'
    
    try:
        config_path = os.path.join(os.path.dirname(__file__), '..', 'config', 'agents.yaml')
        agent_configs = load_agent_configs(config_path)
        agent_config = agent_configs.get(agent_role, {})
        
        agent = create_agent_from_config(agent_role, agent_config)
        
        task_description = f"""
        Analyze competitive landscape, market positioning, and brand dynamics using data from {state.get('data_file_path', 'data/beverage_sales.csv')}.
        
        **Specific Competitive Analysis Requirements**:
        - Target brands for analysis: {', '.join(state.get('brands', ['all brands']))}
        - Market segments to examine: {', '.join(state['market_segments'])}
        - Product categories focus: {', '.join(state['product_categories'])}
        - Target audience context: {state['target_audience']}
        - Budget context: ${state.get('budget', 0):,} over {state.get('duration', 'campaign period')}
        
        **Competitive Intelligence Focus**:
        - Competitive positioning analysis for {', '.join(state.get('brands', ['selected brands']))}
        - Brand market share evaluation in {', '.join(state['market_segments'])} markets
        - Competitive threats and opportunities for {', '.join(state.get('brands', ['target brands']))}
        - Market structure analysis in {', '.join(state['product_categories'])} categories
        - Strategic competitive insights for {state.get('campaign_type', 'marketing campaign')}
        
        **Competitive Landscape Context**: {state['competitive_landscape']}
        
        **Expected Deliverables**:
        - Brand positioning analysis for: {', '.join(state.get('brands', ['selected brands']))}
        - Market share insights in: {', '.join(state['market_segments'])}
        - Competitive threat assessment and strategic recommendations
        """
        
        result = agent.execute_task(state, task_description)
        state = store_agent_result(state, agent_role, result)
        
    except Exception as e:
        logger.error(f"Error in {agent_role} node: {e}")
        state = store_agent_error(state, agent_role, str(e))
    
    return state


def data_analyst_node(state: MarketingResearchState) -> MarketingResearchState:
    """Data Analyst node."""
    agent_role = 'data_analyst'
    
    try:
        config_path = os.path.join(os.path.dirname(__file__), '..', 'config', 'agents.yaml')
        agent_configs = load_agent_configs(config_path)
        agent_config = agent_configs.get(agent_role, {})
        
        agent = create_agent_from_config(agent_role, agent_config)
        
        task_description = f"""
        Perform comprehensive data analysis on beverage sales to uncover profitability insights, trends, and performance patterns.
        
        **Data Source**: Use data from {state.get('data_file_path', 'data/beverage_sales.csv')}
        
        **Specific Analysis Requirements**:
        - Analyze specifically these brands: {', '.join(state.get('brands', ['all brands']))}
        - Focus on these market segments: {', '.join(state['market_segments'])}
        - Examine these product categories: {', '.join(state['product_categories'])}
        - Track these key metrics: {', '.join(state['key_metrics'])}
        - Budget context: ${state.get('budget', 0):,} over {state.get('duration', 'campaign period')}
        
        **Analysis Focus Areas**:
        - Profitability analysis across the specified brands, categories, and regions
        - Time series analysis for trend identification in selected markets
        - Cross-sectional analysis for performance comparison between chosen brands
        - KPI analysis and performance metrics for {', '.join(state.get('brands', ['selected brands']))}
        - Statistical insights and data interpretation for {state.get('target_audience', 'target audience')}
        
        **Expected Deliverables**:
        - Brand-specific performance analysis for: {', '.join(state.get('brands', ['selected brands']))}
        - Market segment performance in: {', '.join(state['market_segments'])}
        - Actionable insights for {state.get('target_audience', 'target audience')} campaign
        """
        
        result = agent.execute_task(state, task_description)
        state = store_agent_result(state, agent_role, result)
        
    except Exception as e:
        logger.error(f"Error in {agent_role} node: {e}")
        state = store_agent_error(state, agent_role, str(e))
    
    return state


def content_strategist_node(state: MarketingResearchState) -> MarketingResearchState:
    """Content Strategist node."""
    agent_role = 'content_strategist'
    
    try:
        config_path = os.path.join(os.path.dirname(__file__), '..', 'config', 'agents.yaml')
        agent_configs = load_agent_configs(config_path)
        agent_config = agent_configs.get(agent_role, {})
        
        agent = create_agent_from_config(agent_role, agent_config)
        
        task_description = f"""
        Develop a comprehensive content strategy for beverage brands based on market research insights.
        
        **Specific Content Strategy Requirements**:
        - Target audience: {state['target_audience']}
        - Campaign type: {state.get('campaign_type', 'marketing campaign')}
        - Budget allocation: ${state.get('budget', 0):,} over {state.get('duration', 'campaign period')}
        - Target brands: {', '.join(state.get('brands', ['selected brands']))}
        - Market segments: {', '.join(state['market_segments'])}
        - Product categories: {', '.join(state['product_categories'])}
        
        **Campaign Goals**: {', '.join(state.get('campaign_goals', ['brand awareness', 'engagement']))}
        
        **Content Strategy Focus Areas**:
        - Channel-specific content recommendations for {state.get('campaign_type', 'multi-channel campaign')}
        - Seasonal campaign strategies for {', '.join(state['product_categories'])} categories
        - Brand positioning strategies for {', '.join(state.get('brands', ['target brands']))}
        - Social media campaign ideas targeting {state['target_audience']}
        - Influencer collaboration strategies in {', '.join(state['market_segments'])} markets
        - Regional content adaptation for {', '.join(state['market_segments'])} regions
        
        **Content Requirements**:
        - Budget-conscious strategies within ${state.get('budget', 0):,} allocation
        - {state.get('duration', 'Campaign duration')}-specific content calendar
        - Brand-specific messaging for: {', '.join(state.get('brands', ['selected brands']))}
        
        **Expected Deliverables**:
        - Content strategy framework for {', '.join(state.get('brands', ['target brands']))}
        - Channel recommendations for {state.get('campaign_type', 'campaign')}
        - Regional content adaptation strategy for {', '.join(state['market_segments'])}
        
        **Integration Requirements**:
        - Build upon market research insights from previous agents
        - Reference competitive analysis findings when developing positioning strategies
        - Integrate data analysis results into content recommendations
        """
        
        result = agent.execute_task(state, task_description)
        state = store_agent_result(state, agent_role, result)
        
    except Exception as e:
        logger.error(f"Error in {agent_role} node: {e}")
        state = store_agent_error(state, agent_role, str(e))
    
    return state


def creative_copywriter_node(state: MarketingResearchState) -> MarketingResearchState:
    """Creative Copywriter node."""
    agent_role = 'creative_copywriter'
    
    try:
        config_path = os.path.join(os.path.dirname(__file__), '..', 'config', 'agents.yaml')
        agent_configs = load_agent_configs(config_path)
        agent_config = agent_configs.get(agent_role, {})
        
        agent = create_agent_from_config(agent_role, agent_config)
        
        task_description = f"""
        Create compelling marketing copy for beverage campaigns targeting {state['target_audience']}.
        
        **Specific Copywriting Requirements**:
        - Target audience: {state['target_audience']}
        - Campaign type: {state.get('campaign_type', 'marketing campaign')}
        - Budget context: ${state.get('budget', 0):,} over {state.get('duration', 'campaign period')}
        - Key brands to write for: {', '.join(state.get('brands', ['selected brands']))}
        - Product categories: {', '.join(state['product_categories'])}
        - Market segments: {', '.join(state['market_segments'])}
        
        **Campaign Goals**: {', '.join(state.get('campaign_goals', ['brand awareness', 'engagement']))}
        
        **Copy Development Focus**:
        - Social media posts and content for {', '.join(state.get('brands', ['target brands']))}
        - Product descriptions and messaging for {', '.join(state['product_categories'])} categories
        - Campaign taglines and slogans for {state.get('campaign_type', 'campaign')}
        - Promotional content targeting {state['target_audience']}
        - Brand voice and messaging guidelines for {', '.join(state.get('brands', ['selected brands']))}
        - Regional content variations for {', '.join(state['market_segments'])} markets
        
        **Copy Requirements**:
        - Align with {state.get('analysis_focus', 'campaign focus')} messaging
        - Budget-appropriate content for ${state.get('budget', 0):,} campaign
        - {state.get('duration', 'Campaign duration')}-specific messaging
        
        **Expected Deliverables**:
        - Brand-specific copy for: {', '.join(state.get('brands', ['selected brands']))}
        - Regional copy variations for: {', '.join(state['market_segments'])}
        - Campaign messaging aligned with {', '.join(state.get('campaign_goals', ['objectives']))}
        
        **Integration Requirements**:
        - Use content strategy guidance from the Content Strategist
        - Reference market research findings for audience-appropriate messaging
        - Align copy with data analysis insights on brand performance
        """
        
        result = agent.execute_task(state, task_description)
        state = store_agent_result(state, agent_role, result)
        
    except Exception as e:
        logger.error(f"Error in {agent_role} node: {e}")
        state = store_agent_error(state, agent_role, str(e))
    
    return state


def campaign_optimizer_node(state: MarketingResearchState) -> MarketingResearchState:
    """Campaign Optimizer node."""
    agent_role = 'campaign_optimizer'
    
    try:
        config_path = os.path.join(os.path.dirname(__file__), '..', 'config', 'agents.yaml')
        agent_configs = load_agent_configs(config_path)
        agent_config = agent_configs.get(agent_role, {})
        
        agent = create_agent_from_config(agent_role, agent_config)
        
        task_description = f"""
        Develop comprehensive optimization strategies for beverage marketing campaigns.
        
        **Specific Campaign Optimization Requirements**:
        - Total budget: ${state['budget']:,}
        - Campaign duration: {state['duration']}
        - Target audience: {state['target_audience']}
        - Campaign type: {state.get('campaign_type', 'marketing campaign')}
        - Target brands: {', '.join(state.get('brands', ['selected brands']))}
        - Market segments: {', '.join(state['market_segments'])}
        - Product categories: {', '.join(state['product_categories'])}
        - Expected revenue: ${state.get('expected_revenue', 25000):,}
        
        **Campaign Goals**: {', '.join(state.get('campaign_goals', ['optimization', 'ROI improvement']))}
        
        **Optimization Focus Areas**:
        - Budget allocation recommendations across {', '.join(state['market_segments'])} regions
        - ROI projections for {', '.join(state.get('brands', ['target brands']))} brands
        - Channel strategy optimization for {state.get('campaign_type', 'multi-channel campaign')}
        - Regional focus strategies for {', '.join(state['market_segments'])} markets
        - Performance improvement recommendations for {', '.join(state['product_categories'])} categories
        - Cost optimization suggestions within ${state['budget']:,} budget
        
        **Key Metrics to Optimize**: {', '.join(state.get('key_metrics', ['ROI', 'efficiency']))}
        
        **Expected Deliverables**:
        - Budget allocation strategy for ${state['budget']:,} across {', '.join(state['market_segments'])}
        - ROI optimization plan for {', '.join(state.get('brands', ['target brands']))}
        - Channel performance optimization for {state.get('campaign_type', 'campaign')}
        - Regional investment priorities and cost optimization recommendations
        
        **Integration Requirements**:
        - Use data analysis results to inform budget allocation decisions
        - Reference content strategy recommendations for channel optimization
        - Build upon market research insights for regional prioritization
        """
        
        result = agent.execute_task(state, task_description)
        state = store_agent_result(state, agent_role, result)
        
    except Exception as e:
        logger.error(f"Error in {agent_role} node: {e}")
        state = store_agent_error(state, agent_role, str(e))
    
    return state


def brand_performance_specialist_node(state: MarketingResearchState) -> MarketingResearchState:
    """Brand Performance Specialist node."""
    agent_role = 'brand_performance_specialist'
    
    try:
        config_path = os.path.join(os.path.dirname(__file__), '..', 'config', 'agents.yaml')
        agent_configs = load_agent_configs(config_path)
        agent_config = agent_configs.get(agent_role, {})
        
        agent = create_agent_from_config(agent_role, agent_config)
        
        task_description = f"""
        Analyze brand performance in the beverage market using comprehensive sales data from {state.get('data_file_path', 'data/beverage_sales.csv')}.
        
        **Specific Brand Performance Analysis Requirements**:
        - Key brands to analyze: {', '.join(state.get('brands', ['selected brands']))}
        - Market segments focus: {', '.join(state['market_segments'])}
        - Product categories: {', '.join(state['product_categories'])}
        - Target audience context: {state['target_audience']}
        - Campaign budget context: ${state.get('budget', 0):,} over {state.get('duration', 'period')}
        - Brand metrics to track: {', '.join(state.get('key_metrics', ['brand_performance', 'market_share']))}
        
        **Brand Performance Focus Areas**:
        - Brand positioning and market share analysis for {', '.join(state.get('brands', ['target brands']))}
        - Competitive landscape evaluation in {', '.join(state['market_segments'])} markets
        - Brand health metrics and performance indicators for {', '.join(state.get('brands', ['selected brands']))}
        - Growth opportunities identification in {', '.join(state['product_categories'])} categories
        - Strategic brand recommendations for {state.get('campaign_type', 'marketing initiatives')}
        - Market penetration analysis across {', '.join(state['market_segments'])} regions
        
        **Brand Context**:
        - Brand awareness: {state.get('brand_metrics', {}).get('brand_awareness', 'N/A')}%
        - Sentiment score: {state.get('brand_metrics', {}).get('sentiment_score', 'N/A')}
        - Market position: {state.get('brand_metrics', {}).get('market_position', 'N/A')}
        
        **Expected Deliverables**:
        - Brand performance dashboard for: {', '.join(state.get('brands', ['selected brands']))}
        - Market share analysis in: {', '.join(state['market_segments'])}
        - Brand growth opportunities and strategic recommendations
        - Competitive positioning insights for target brands
        
        **Integration Requirements**:
        - Use competitive analysis results to assess brand positioning
        - Reference data analysis findings for performance metrics validation
        - Build upon market research insights for growth opportunity identification
        """
        
        result = agent.execute_task(state, task_description)
        state = store_agent_result(state, agent_role, result)
        
    except Exception as e:
        logger.error(f"Error in {agent_role} node: {e}")
        state = store_agent_error(state, agent_role, str(e))
    
    return state


def forecasting_specialist_node(state: MarketingResearchState) -> MarketingResearchState:
    """Forecasting Specialist node."""
    agent_role = 'forecasting_specialist'
    
    try:
        config_path = os.path.join(os.path.dirname(__file__), '..', 'config', 'agents.yaml')
        agent_configs = load_agent_configs(config_path)
        agent_config = agent_configs.get(agent_role, {})
        
        agent = create_agent_from_config(agent_role, agent_config)
        
        task_description = f"""
        Generate accurate sales forecasts and predictive models using data from {state.get('data_file_path', 'data/beverage_sales.csv')}.
        
        **Specific Forecasting Requirements**:
        - Forecast periods: {state.get('forecast_periods', 30)} days
        - Target brands for forecasting: {', '.join(state.get('brands', ['selected brands']))}
        - Market segments: {', '.join(state['market_segments'])}
        - Product categories: {', '.join(state['product_categories'])}
        - Expected revenue target: ${state.get('expected_revenue', 25000):,}
        - Campaign context: ${state.get('budget', 0):,} over {state.get('duration', 'forecast period')}
        - Target audience: {state['target_audience']}
        
        **Forecasting Focus Areas**:
        - Sales forecasting with confidence intervals for {', '.join(state.get('brands', ['target brands']))}
        - Predictive modeling and trend analysis in {', '.join(state['market_segments'])} markets
        - Scenario planning for {state.get('campaign_type', 'marketing campaign')} impact
        - Market trend predictions for {', '.join(state['product_categories'])} categories
        - Revenue projections for {', '.join(state.get('brands', ['selected brands']))}
        - Risk assessment and forecasting accuracy for ${state.get('budget', 0):,} investment
        
        **Key Metrics to Forecast**: {', '.join(state.get('key_metrics', ['revenue', 'sales']))}
        
        **Expected Deliverables**:
        - {state.get('forecast_periods', 30)}-day sales forecast for: {', '.join(state.get('brands', ['selected brands']))}
        - Revenue projections across: {', '.join(state['market_segments'])}
        - Risk assessment for ${state.get('expected_revenue', 25000):,} revenue target
        - Market trend predictions and scenario analysis
        
        **Integration Requirements**:
        - Use market research findings to inform trend predictions
        - Reference data analysis results for historical pattern validation
        - Consider competitive analysis insights for scenario planning
        """
        
        result = agent.execute_task(state, task_description)
        state = store_agent_result(state, agent_role, result)
        
    except Exception as e:
        logger.error(f"Error in {agent_role} node: {e}")
        state = store_agent_error(state, agent_role, str(e))
    
    return state


def report_summarizer_node(state: MarketingResearchState) -> MarketingResearchState:
    """Report Summarizer node."""
    agent_role = 'report_summarizer'
    
    try:
        config_path = os.path.join(os.path.dirname(__file__), '..', 'config', 'agents.yaml')
        agent_configs = load_agent_configs(config_path)
        agent_config = agent_configs.get(agent_role, {})
        
        agent = create_agent_from_config(agent_role, agent_config)
        
        # Consolidate all previous agent results
        all_results = state.get('agent_results', {})
        agent_errors = state.get('agent_errors', {})
        
        summary_of_results = ""
        for agent_name, result in all_results.items():
            summary_of_results += f"### {agent_name.replace('_', ' ').title()} Analysis\n"
            
            if isinstance(result, dict):
                analysis = result.get('analysis', 'N/A')
                summary_of_results += f"- **Analysis**: {str(analysis)[:500]}{'...' if len(str(analysis)) > 500 else ''}\n"
                
                if 'key_insights' in result:
                    insights = result['key_insights']
                    if isinstance(insights, list):
                        summary_of_results += f"- **Key Insights**: {', '.join(str(i) for i in insights[:3])}\n"
                    else:
                        summary_of_results += f"- **Key Insights**: {insights}\n"
                        
                if 'recommendations' in result:
                    recommendations = result['recommendations']
                    if isinstance(recommendations, list):
                        summary_of_results += f"- **Recommendations**: {', '.join(str(r) for r in recommendations[:3])}\n"
                    else:
                        summary_of_results += f"- **Recommendations**: {recommendations}\n"
            else:
                summary_of_results += f"- **Analysis**: {str(result)[:500]}{'...' if len(str(result)) > 500 else ''}\n"
            
            summary_of_results += "\n"
        
        if agent_errors:
            summary_of_results += "### Agent Execution Issues\n"
            for agent_name, error in agent_errors.items():
                summary_of_results += f"- **{agent_name.replace('_', ' ').title()}**: {error}\n"
            summary_of_results += "\n"

        task_description = f"""
        Create a comprehensive final report that synthesizes all the analysis results from the marketing research workflow.
        
        **Campaign Context**:
        - Target audience: {state['target_audience']}
        - Campaign type: {state.get('campaign_type', 'marketing campaign')}
        - Budget: ${state.get('budget', 0):,} over {state.get('duration', 'campaign period')}
        - Brands analyzed: {', '.join(state.get('brands', ['selected brands']))}
        - Market segments: {', '.join(state.get('market_segments', ['target segments']))}
        
        **Analysis Summary from All Agents**:
        {summary_of_results}
        
        **Final Report Requirements**:
        - **Executive Summary**: High-level overview of key findings and strategic recommendations
        - **Integrated Insights**: Combine insights from all agents into a cohesive narrative
        - **Strategic Recommendations**: Consolidated actionable recommendations
        - **Conclusion**: Overall outlook and next steps
        
        Create a polished, professional report ready for executive review.
        """
        
        result = agent.execute_task(state, task_description)
        state = store_agent_result(state, agent_role, result)
        state['final_report'] = result
        
    except Exception as e:
        logger.error(f"Error in {agent_role} node: {e}")
        state = store_agent_error(state, agent_role, str(e))
    
    return state


# Agent node mapping for easy access
AGENT_NODES = {
    'market_research_analyst': market_research_analyst_node,
    'competitive_analyst': competitive_analyst_node,
    'data_analyst': data_analyst_node,
    'content_strategist': content_strategist_node,
    'creative_copywriter': creative_copywriter_node,
    'campaign_optimizer': campaign_optimizer_node,
    'brand_performance_specialist': brand_performance_specialist_node,
    'forecasting_specialist': forecasting_specialist_node,
    'report_summarizer': lambda state: _import_and_execute_report_summarizer(state),
<<<<<<< HEAD
}


def _import_and_execute_report_summarizer(state: MarketingResearchState) -> MarketingResearchState:
    """Import and execute the enhanced report summarizer from enhanced_agent_nodes"""
    try:
        from .enhanced_agent_nodes import enhanced_report_summarizer_node
        return enhanced_report_summarizer_node(state)
    except ImportError as e:
        logger.error(f"Failed to import enhanced report summarizer: {e}")
        # Fallback to the simple summarizer we defined above
        return report_summarizer_node(state)
=======
}
>>>>>>> e5f5a998
<|MERGE_RESOLUTION|>--- conflicted
+++ resolved
@@ -1333,7 +1333,6 @@
     'brand_performance_specialist': brand_performance_specialist_node,
     'forecasting_specialist': forecasting_specialist_node,
     'report_summarizer': lambda state: _import_and_execute_report_summarizer(state),
-<<<<<<< HEAD
 }
 
 
@@ -1345,7 +1344,4 @@
     except ImportError as e:
         logger.error(f"Failed to import enhanced report summarizer: {e}")
         # Fallback to the simple summarizer we defined above
-        return report_summarizer_node(state)
-=======
-}
->>>>>>> e5f5a998
+        return report_summarizer_node(state)